NEMO is a toolbox for stellar dynamics, particle simulations, image processing and
tabular data manipulation. See also https://teuben.github.io/nemo 

This is the 4th major release of NEMO,  and although data are compatible
with earlier releases, source code may need to be tweaked a
bit to compile and link in the newer releases. 

   * NEMO V1:	IAS release (Barnes, Hut & Teuben, 1987)
   * NEMO V2:	UMD release (Teuben, 1994)
   * NEMO V3:	UMD release (Teuben, 2001) with autoconf support and
		hooks into manybody.org modules starlab and partiview
   * NEMO V4:   UMD/ESO release (2017) now maintained in github

A related package, ZENO, was spun off NEMO V1, and is maintained by Barnes.

  	  NEMO:     ascl:1010.051
	  ZENO:     ascl:1102.027

Packages we optionally use:

	 PGPLOT:    ascl:1103.002
	 CFITSIO:   ascl:1010.001
	 WCSLIB:    ascl:1108.003
	 HDF:	    ascl:1502.009
	 glnemo2:   ascl:1110.008
	 gyrfalcON: ascl:1402.031 (included with NEMO)
	 unsio
	 uns_project

See README.install for installation guidelines. In it's simplest the following commands may work
(replace .csh with .sh if appropriate)


	 wget https://teuben.github.io/nemo/install_nemo
	 chmod +x install_nemo
	 ./install_nemo nemo=$HOME/opt/nemo
	 source $HOME/opt/nemo/nemo_start.csh

Some obvious and perhaps not so obvious tools you will need to have installed:  C/C++/Fortran compiler,
<<<<<<< HEAD
csh, git, cmake. If you don't have wget, use url or any other program (even any browser works) to get that script.
E.g.

     curl -O https://teuben.github.io/nemo/install_nemo


Use your local package manager to install those before you attempt to run the install_nemo
script. For example, on a fresh Ubuntu distro, you're likely going to need to install two
packages before running the install script, viz.

	 sudo apt install tcsh git
 	 ./install_nemo ubuntu=1
=======
csh, git, cmake, etc.    If you don't have wget, use url or any other program (even any browser works)
to get that script. E.g.

         curl -O https://teuben.github.io/nemo/install_nemo
>>>>>>> d482ca4d
<|MERGE_RESOLUTION|>--- conflicted
+++ resolved
@@ -30,29 +30,21 @@
 See README.install for installation guidelines. In it's simplest the following commands may work
 (replace .csh with .sh if appropriate)
 
-
 	 wget https://teuben.github.io/nemo/install_nemo
 	 chmod +x install_nemo
 	 ./install_nemo nemo=$HOME/opt/nemo
 	 source $HOME/opt/nemo/nemo_start.csh
 
 Some obvious and perhaps not so obvious tools you will need to have installed:  C/C++/Fortran compiler,
-<<<<<<< HEAD
-csh, git, cmake. If you don't have wget, use url or any other program (even any browser works) to get that script.
-E.g.
-
-     curl -O https://teuben.github.io/nemo/install_nemo
-
-
-Use your local package manager to install those before you attempt to run the install_nemo
+csh, git, cmake. Use your local package manager to install those before you attempt to run the install_nemo
 script. For example, on a fresh Ubuntu distro, you're likely going to need to install two
 packages before running the install script, viz.
 
 	 sudo apt install tcsh git
  	 ./install_nemo ubuntu=1
-=======
-csh, git, cmake, etc.    If you don't have wget, use url or any other program (even any browser works)
-to get that script. E.g.
 
-         curl -O https://teuben.github.io/nemo/install_nemo
->>>>>>> d482ca4d
+
+And you don't have wget (e.g. MacOSX) use curl or any other program (even any browser works) to get that script.
+E.g.
+
+     curl -O https://teuben.github.io/nemo/install_nemo
