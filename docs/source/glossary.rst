Glossary
--------

.. glossary::


  accelleration
      Dataformat 

  bodytrans
      Dataformat that is used to
      perform arbitrary operations on expression
      variables used in snapshot's.

  ccd
      Synonymous for image; most programs in NEMO which handle
      images start or end with ``ccd``.

  ECSV
      (Enhanced Character Separated Values) a popular
      self-describing ASCII table format popularized by astropy

  
  fie
      Most expressions that you give to program
      keywords are
      parsed by *nemofie* and eventually ``fie``. (Nomenclature
      borrowed from\GIPSY)

  FITS
      ``Flexible Interchange Transport System'', a
      standard dataformat used to interchange data between
      machines. Commonly used for images.

  FWHM
      (Full Width Half Max): the effective resolution of the
      beam if normally given in **FITS** keywords BMAJ,BMIN,BPA.  The
      term **resolution** is used interchangeably.
  

  history
      Each NEMO dataset normally contains a data
      history in the form of of history items at the beginnging of the
      dataset. They are normally kept
      track of by the data processing programs, and can be displayed
      with the program ``hisf``.

  image
      Dataformat in NEMO, used to represent 2- and
      3-D images/data cubes. See also :term:`ccd`.

  miriad
      Another astronomical data reduction package,
      from which we have borrowed some user interfaces
      which are plug-compatible with
      our command-line syntax.

  orbit
      Dataformat in NEMO used to represent a
      stellar orbit; most programs in NEMO which handle orbits start
      or end with *orb*.

  pixel
<<<<<<< HEAD
      PIXEL/voxel

=======
      PIXEL/voxel: an area in 2D or 3D representing
>>>>>>> 46465076

  potential
      Dataformat in NEMO used to represent a
      potential; most programs in NEMO which handle potentials start
      or end with *pot*. Related are the :term:`accelleration`

  program keyword
      Keywords that are defined by the
      program only. They can be seen by using the **help=** keyword
      (in itself being a system keyword).

  review
      A small user interface that pops up when a
      program is interrupted. Type ``quit`` to exit it, or ``?``
      for help. This feature of the user interface may not be
      installed in your version.

  set
      Compound hierarchical data-structure of a
      structured file. They are the equivalent of a C structure.

  snapshot
      Dataformat used in NEMO to represent an
      N-body system. Many programs that handle {\it snapshot}'s in
      NEMO start or end with *snap*.

  structured file
      The binary data NEMO writes is in a
      hierarchical structured format. Programs like
      `tsf  <https://teuben.github.io/nemo/man_html/tsf.1.html>`_
      `rsf  <https://teuben.github.io/nemo/man_html/rsf.1.html>`_,
      and 
      `csf  <https://teuben.github.io/nemo/man_html/csf.1.html>`_
      perform general and basic I/O functions on
      such files. They are hierarchical structured sets, much like
      how binary XML files would look.

  system keyword
      Global keyword that every NEMO
      program knows about, and are not listed in the (program)
      keywords that can be seen by issuing e.g. **help=** (in itself
      being a system keyword).

  table
      A table consists of rows and columns of values, numbers or text.
      Most commonly stored in ASCII. Less well defined, it is one of the
      four data types in NEMO.

  yapp
      ``Yet Another Plotting Package'', the library
      definition that is used by all programs that produce graphics
      output. It is kept very simple. The **yapp=** system keyword
      controls the graphics device definitions/capabilities.

<|MERGE_RESOLUTION|>--- conflicted
+++ resolved
@@ -61,12 +61,7 @@
       or end with *orb*.
 
   pixel
-<<<<<<< HEAD
-      PIXEL/voxel
-
-=======
       PIXEL/voxel: an area in 2D or 3D representing
->>>>>>> 46465076
 
   potential
       Dataformat in NEMO used to represent a
