<HTML>
<HEAD>
<TITLE> What's New in NEMO</TITLE>
</HEAD>

<BODY>

<H1> What's New in NEMO </H1>

<!--
    
The latest official export version is
   --#include file="lastftp" --
</A>, though you can also try the probably more recent
<A HREF=ftp://ftp.astro.umd.edu/pub/nemo/nemo_cvs.tar.gz> 
nemo_cvs.tar.gz </A>, which is a CVS enabled
directory tree for anonymous CVS. The file 
<A HREF=ftp://ftp.astro.umd.edu/pub/nemo/VERSION_cvs>VERSION_cvs</A>
contains a timestamp of that creation.
<p>
<hr>
-->

<A NAME=4_2_2>
<H2> 4.2.2:  in github</H2>
<UL>
<<<<<<< HEAD
  <LI> (2-may-2021)  Result on an M1 compilation showed 4/6 codes with an impressive
    <A HREF=man_html/bench.5.html>NEMOBENCH5 score</A> of
=======
  <LI> (6-may-2021) New stacking style program:
    <A HREF=man_html/rvstack.1.html>rvstack</A> 
  <LI> (2-may-2021)  Result on an M1 compilation showed 4/6 codes with an impressive NEMO5 score of
>>>>>>> ded6e437
    1310, but also showed the default compiler (hpc.sourceforge.net) was much more strict C99
    and failed many programs. Work to do, and its taking place in the M1 git branch. The final score
    when all 6 codes were working was 1269.
  <LI> (29-apr-2021) One more code added to the 5sec bench, now called "make bench5" (from bench3) -
    the NEMO5 score will be defined as 5000/average_runtime, such that a score of 1000 is the
    first benchmark machine I used (i5-1135G7)
  <LI> (27-apr-2021) We started to convert the old NEMO manual from latex to reStructuredText (RST)
    so changes are immediately visible on <A HREF=https://astronemo.readthedocs.io/>ReadTheDocs</A>.
  <LI> (20-apr-2021) Added new historic program
    <A HREF=man_html/epic5.1.html>epic5</A> to compute Lindblad orbits in an oval potential.
    The original idea is outlined in
    <a href=https://ui.adsabs.harvard.edu/abs/1994ASPC...66...29L> 1994ASPC...66...29L</A>
    and the final code presented in
    <A HREF=https://ui.adsabs.harvard.edu/abs/2012MNRAS.421.1089P> 2012MNRAS.421.1089P </A>.

  <LI> (19-apr-2021) Added new historic program
    <A HREF=man_html/mkvh60.1.html>mkvh60</A> and added von Hoerner's 1957 (!) random number generator to create this style
    of homogeneous spheres. See <A HREF=https://ui.adsabs.harvard.edu/abs/1960ZA.....50..184V>1960ZA.....50..184V</A>

  <LI> (15-apr-2021) Trying out a new automated <A HREF=man_html/bibcode.html>bibcode</A> listing which summarized and links
    all codes in NEMO that have refereed papers on <A HREF=https://ui.adsabs.harvard.edu/>ADS</A>
    (as opposed to <A HREF=https://paperswithcode.com>Papers with Code</A>)

<LI> (7-apr-2021) Apple's long SIP arm reared it's ugly head again, a side effect of the MAC fix caused
    falcon's bodyfun to fail on linux. should be fixed now.
  <LI> Benchfile introduced, with a function similar to the Testfile, all parallel to the Makefile
  <LI> The "make bench3" command will now run 5 nbody codes, each tuned to take 5sec cpu on an i5-1135G7
   <pre>
     $ /usr/bin/time src/scripts/nemo.bench mode=3
     NEMOBENCH: (2021-03-21) bench3566979 : nbody0=3072 nbody1=10240 nbody3=1000000 size=256 clean=1 bsf=0 tmp=bench3566979
     Linux XPS13 5.6.0-1048-oem #52-Ubuntu SMP Thu Feb 18 11:37:00 UTC 2021 x86_64 x86_64 x86_64 GNU/Linux
     Fri 09 Apr 2021 08:44:36 PM EDT
     Equal CPU time per code, no output files to check
     Codes:  directcode [mkplummer] gyrfalcON hackcode1 [mkorbit] orbint potcode
     Tstop: 4.28 5.64 7.89 787400.0 6.66 [5sec CPU for each on a 11th Gen Intel(R) Core(TM) i5-1135G7 up to 4.2GHz]
     .1.23.45.
     CPU_USAGE  directcode  :  5.00  5.00  0.00  0.00  0.00  1840028621
     CPU_USAGE  gyrfalcON   :  4.97  4.96  0.00  0.00  0.00  1840029122
     CPU_USAGE  hackcode1   :  5.01  5.00  0.00  0.00  0.00  1840029619
     CPU_USAGE  orbint      :  5.04  5.04  0.00  0.00  0.00  1840030121
     CPU_USAGE  potcode     :  5.04  5.02  0.01  0.00  0.00  1840030625
     Cleaning bench3566979 (use clean=0 to prevent this)
     25.07user 0.02system 0:25.09elapsed 100%CPU (0avgtext+0avgdata 7084maxresident)k
     72inputs+4040outputs (3major+6909minor)pagefaults 0swaps
   </pre>
   If you run this on older or newer machines, you will most likely see a divergence in speed ratios between the different programs.
</UL>


<A NAME=4_2_1>
<H2> 4.2.1:  12-feb-2021</H2>
<UL>
  <LI> (12-feb-2021) wrapped up the MAC SIP issues (or so I thought)
  <LI> (11-feb-2021) added new program 
        <A HREF=man_html/ccdspec.1.html>ccdspec</A> 
    with a simple correlation statistic to assess normalcy
  <LI> (8-feb-2021) back to previous default: shared libs remains enabled by default, so on a mac you will need to use
    --disable-shared now.
  <LI> (6-feb-2021) major issue on recent Mac:  latest (clang 11.0.0)) Xcode does not compile gyrfalcON anymore,
    but brew based gcc-10 (10.2.0) works. More importantly, the SIP implementation causes shared libraries to not work
    in scripts, or any system that will then filter out $DYLD_LIBRARY_PATH.   Thus the default is now that
    shared libraries will not be made. Use --enable-shared if you want it back (e.g. on linux). Note that the NEMO
    library has not worked in shared library mode for a while.
</UL>

<A NAME=4_2_0>
<H2> 4.2.0:  28-jan-2021 (a.k.a. the Corona release) </H2>

Although there is still a raging virus, it's just time to wrap this up this release
given the large number of updates.
<UL>
  <LI> (28-jan-2021) latest benchmark on the fastest laptop I have:
    <pre>
   $ /usr/bin/time src/scripts/nemo.bench 
   NEMOBENCH: (2020-11-22) bench3555175 : nbody0=3072 nbody1=10240 nbody3=1000000 size=256 clean=1 bsf=0 tmp=bench3555175
   Linux XPS13 5.6.0-1042-oem #46-Ubuntu SMP Thu Jan 7 00:51:04 UTC 2021 x86_64 x86_64 x86_64 GNU/Linux
   Wed 27 Jan 2021 10:47:32 PM EST
   Times:  directcode hackcode1 mkplummer gyrfalcON potcode mkspiral ccdmath ccdpot mkorbit orbint
   Skipping BSF testing. Use bsf=1 to enable this.
   CPU_USAGE directcode : 2.35    2.35 0.00  0.00 0.00  1750203216
   CPU_USAGE gyrfalcON :  1.75    1.75 0.00  0.00 0.00  1750203579
   CPU_USAGE hackcode1 :  1.26    1.26 0.00  0.00 0.00  1750203452
   CPU_USAGE mkorbit :    0.00    0.00 0.00  0.00 0.00  1750204776
   CPU_USAGE mkplummer :  0.01    0.00 0.00  0.00 0.00  1750203578
   CPU_USAGE mkspiral :   4.26    3.09 1.16  0.00 0.00  1750203905
   CPU_USAGE orbint :     0.64    0.64 0.00  0.00 0.00  1750204777
   CPU_USAGE potcode :    1.49    1.49 0.00  0.00 0.00  1750203755
   Processor:  11th Gen Intel(R) Core(TM) i5-1135G7 @ 2.40GHz
   Cleaning bench927512 (use clean=0 to prevent this)
   15.08user 1.32system 0:16.40elapsed 100%CPU (0avgtext+0avgdata 174172maxresident)k

</pre>

  <LI> (jan-2021) CCD images should now all be using a reference pixel, where in the
    old code (0,0,0) was hardcoded and Axis=0. Images should now have Axis=1, otherwise
    code was not converted yet.
  <LI> (jan-2021) new programs:  ccdmoms, ccdellint, lmtinfo, ccdzshift
  <LI> Code made C99 clean, mostly.
  <LI> (oct-2020) new programs:  tabgen, snapnear, bigread, snapipdist
    new script;  mk_cone, mklut
  <LI> (30-may-2020)  the command <B>mknemo barolo</B> attempts to install the
    <A HREF=https://editeodoro.github.io/Bbarolo/>BBarolo</A> program for rotation curve analysis of 3D cubes.
Another useful tool to automated parameter editing is
<A HREF=man_html/pedit.8.html>pedit</A>. An example is in a new script
<A HREF=https://github.com/teuben/nemo/blob/master/scripts/csh/do_neeleman>do_neeleman</A>

<Li> (16-may-2020)  new program <A HREF=man_html/mktabdisk.1.html>mktabdisk</A> to make fake disks to
  simulate observe PPV cubes

  <LI> (11-may-2020) benchmark streamlined:
<pre>    
  $ /usr/bin/time src/scripts/nemo.bench
  NEMOBENCH: (2020-05-05) bench129749 : nbody0=3072 nbody1=10240 nbody3=1000000 size=256 clean=1 tmp=bench129749
  CPU_USAGE ccdpot :     11.94   11.93 0.00  0.00 0.00  1718371453
  CPU_USAGE directcode :  4.02    4.01 0.00  0.00 0.00  1718369452
  CPU_USAGE gyrfalcON :   2.49    2.48 0.00  0.00 0.00  1718370096
  CPU_USAGE hackcode1 :   2.41    2.39 0.01  0.00 0.00  1718369854
  CPU_USAGE mkorbit :     0.00    0.00 0.00  0.00 0.00  1718372647
  CPU_USAGE mkplummer :   0.01    0.00 0.00  0.00 0.00  1718370095
  CPU_USAGE mkspiral :    8.17    5.90 2.23  0.00 0.00  1718370635
  CPU_USAGE orbint :      1.16    1.15 0.00  0.00 0.00  1718372647
  CPU_USAGE potcode :     2.90    2.89 0.00  0.00 0.00  1718370345
  Cleaning bench129749 (use clean=0 to prevent this)
  30.83user 2.53system 0:33.39elapsed 99%CPU (0avgtext+0avgdata 174280maxresident)k
  0inputs+4413976outputs (0major+509968minor)pagefaults 0swaps
</pre>
although this is on my T480 Lenovo laptop (i7-8550U CPU @ 1.80GHz) I have yet to see any desktop being
to beat this.
  <LI> (26-apr-2020) tabplot and tabhist have a new <b>pyplot=</b> keyword to write a template starting point for matplotlib plotting
  <LI> (24-apr-2020) Experimental <A HREF=https://www.astro.umd.edu/~teuben/nemo/deb/>debian packages for NEMO</A>
  <LI> (23-apr-2020) small fix for Ubuntu 20.04 LTS
  <LI> (10-apr-2020) the <A HREF=faq.html>FAQ</A> has been revived.
  <LI> (21-mar-2020) RSS feed re-instated. Now using https://teuben.github.io/nemo/rss.xml
  <LI> (13-mar-2020) fixed the  <B>mknemo uns_projects</B> install, which now
    installs both
    unsio and uns_projects.  After this the following command may be an amusing screensaver
    <pre>
      mkspiral - nbody=10000| gyrfalcON - - step=0 eps=0.05 kmax=6 logfile=/dev/null | uns_density - - all | glnemo2 - all play=t
      </pre>

  <LI> (14-feb-2020) resurrected an easier install of
     <A HREF=man_html/gadget.1.html>gadget2</A>
    via mknemo, added a galaxy benchmark
    
  <LI> <A HREF=man_html/snapmstat.1.html>snapmstat</A>
    now computes the <b>select=</b> string for
    <A HREF=man_html/glnemo2.1.html>glnemo2</A>    
    to help visualizing complex systems with many mass species 
  <LI> Moved more package install scripts into mknemo.d, where they can use the new tar
    caching (hdf4, hdf5, cfitsio, gsl, fftw, wcslib) scheme
  <LI> Some integration of NEMO's configure with the falcON makefile's (currently -fopenmp and -march=native are set this way)
  <LI>  
    install instructions updated; see $NEMO/usr/zeno
  <LI> A frontend to the
    <A HREF=http://lp-vicode.fcaglp.unlp.edu.ar/>LP-VIcode</A>, which computes a series of chaos indicators
for orbits, is available as
<A HREF=man_html/runlpvi.1.html>runlpvi</A>
  <LI> (29-dec-2019) Each NEMO program can now use openmp calls, but I continue to be frustrated how hard it is to speed things up.
  <LI> (26-dec-2019) Some overhaul of the autoconf based configure/make system. For HDF4, HDF5 and CFITSIO there are now direct install methods
    which install these packages under $NEMO/opt.
    This also bypasses a lot of the issues of non-standard installation paths
    that centos and ubuntu are often using. There is also a new "simpler"  <B>install_nemo.sh</B> script.
  <LI> (20-dec-2019) <A HREF=https://github.com/teuben/nemo/blob/master/nemo_start_example.ipynb>jupyter notebook</A> support, as long as you
    find a way to copy the new <B>nemo_start.py</B> somewhere in your $PYTHONPATH.  More to come here.
</UL>
  
<A NAME=4_1_0>
  <H2> 4.1.0:  10 December 2019 (a.k.a. the IAS release) </H2>

  Inspired by a visit to the IAS, including a presentation, this was released before the drive back to DC.
  
<UL>
  <LI> Added the <A HREF=https://github.com/teuben/nemo/blob/master/src/orbit/potential/data/hh64.c>
    Henon Heiles 1964 potential</A>, another Princeton contribution to the field!
  <LI> Added optional (but now defaulted as such) writing Phi/Acc to orbits
  <LI> (dec-2019) simplified install with a travis C/C++ CI on github,
    results on <A HREF=https://github.com/teuben/nemo/actions>Github Actions</A>.
  <LI> (dec-2019) better support for BASH users, notably the falcON environment
  <LI> (nov-2019) New program <A HREF=man_html/bsf.1.html>bsf</A> to help with benchmark data regression.
  <LI> (nov-2019) New program <A HREF=man_html/sdinfo.1.html>sdinfo</A> to test SDFITS files
  <LI> (nov-2010) A new maintenance script "mktasklist" will maintain the "help=u" tasklist, possible for codemeta.json/CITATION.cff (nov)
  <LI> (nov-2019) The optional "make python" target can now install an anaconda3 private to NEMO.
    Use python_start.sh to add to your shell. Install this after NEMO has been installed. It will also install python tools used in
    stellar dynamics
  <LI> (oct-2019) Some support for EAGLE data with <A HREF=man_html/eaglesnap.1.html>eaglesnap</A>.
    Inspired by <A HREF=https://github.com/kyleaoman/martini>martini</A>.  There is an
    <A HREF=examples/eagle.html>example</A> showing this in action
  <LI> <A HREF=examples/sh76.html>Sanders and Huntley 1976 orbits added</A>
  <LI> galaxy V1.5 now supported 
  <LI> install script renamed from test_a_new_nemo_git to install_nemo
  <LI> (feb-2019) support for NBODY6 via runbody6
  <LI> (feb-2019) darwin (MacOSX) installation now defaults to the one using <A HREF=https://brew.sh>Homebrew</A>, though
    with "brew install pgplot" installed version, you can now also use "install_nemo brew=1"
</UL>

<A NAME=4_0_0>
  <H2> 4.0.0:  1 January 2018 (a.k.a. the ESO release) </H2>

  During my mini-sabattical at ESO found some time to switch from CVS to GIT.
  
<UL>
<LI> conversion of our source code based in CVS to GIT. Source on
  <A HREF=https://github.com/teuben/nemo>  https://github.com/teuben/nemo</A>, docs now served via github pages on
  <A HREF=https://teuben.github.io/nemo>   https://teuben.github.io/nemo</A>.  The conversion process is
  when you see versions 3.9.x.
<LI> pgplot has been split into a separate git repo on
  <A HREF=https://github.com/teuben/pgplot>  https://github.com/teuben/pgplot</A>, though this code is shared with miriad. Since MIRIAD has not been converted
  to git yet, sans the fork at
<A HREF=https://github.com/pkgw/carma-miriad>carma-miriad</A>, this will need to be resolved. Apart from the dormant Caltech site, various Linux and Mac distros also make pgplot available, e.g. in Ubuntu "apt install pgplot5" works with
NEMO as well. Another PGPLOT re-implemention seems to be in the <A HREF=http://giza.sourceforge.net/>giza</A> package,
but not all pgplot functions are fully implemented yet.
  
<LI> The <A HREF=http://www.astro.umd.edu/nemo> old NEMO website </A> should disappear.... but will likely
  remain available for a while.
 
</UL>


<A NAME=3_3_3>
<H2> 3.3.3:  in CVS </H2> (never released)
<UL>
<LI> lots of small updates in 2015 and 2016, but no numbered release was created.  
<LI> (16-oct-2015) update glnemo2 to 1.9.0, reading 2D and 3D fits files
<LI> (14-feb-2015) update glnemo2 to 1.8.1, Qt5 now fully supported,
  <a href=http://projets.lam.fr/projects/glnemo2/wiki/Download>
linux binaries are now also available. </A>
<LI> (20-jun-2014) updated to UNSIO 1.0.1 : <A HREF=http://projets.lam.fr/news/126> here</A>
<LI> (19-jun-2014) updates to gyrfalcON
</UL>

<A NAME=3_3_2>
<H2> 3.3.2:  14 March 2014 (a.k.a. the Artic Vortex release)</H2>
<UL>
<LI> (14-mar-2014) lots of minor updates to man pages and a number of ccd image tools
<LI> (13-mar-2014) update glnemo2 to 1.6.1, it now compiles with qt5 (and qt4 still too)
<LI> (12-mar-2014) updated <A HREF=http://projets.lam.fr/projects/unsio/>UNSIO</A> to 1.0.0!!, this
also include python support (see $NEMO/py/modules after this has been installed)
<LI> (17-sep-2013) new <A HREF=man_html/runbulgerot.1.html>runbulgerot</A> program to compute rotation curves of Sersic bulges (Noordermeer,2008)
<LI> massive updates to glnemo2/unsio
<LI> (29-mar-2013) updated supper for <A HREF=http://astronomy.swin.edu.au/s2plot/>
	s2plot</A>. No changes needed to 
 <A HREF=man_html/snaps2plot.1.html>snaps2plot</A> itself.
<LI> (10-mar-2013) added 3body.tab and a script mk_3body to run the orbits
from the <A HREF=http://arxiv.org/abs/1303.0181>
Suvakov & Dmitrasinovic (2013)</A> paper.
<LI> (13-feb-2013) more consistent usage of voxel units and using moments and such that reporting total
emission from cubes and moment maps via snapgrid, ccdmom is consistent.
<LI> (24-jan-2013) clean up some macos 10.8 installation issues, now fully clean, though Ubuntu 12 now
needs the DSO linking fix (e.g. uncomment the NEMO_CFLAGS1 macro in $NEMOLIB/makedefs)

<LI> (17-jan-2013) branched MATDEF, to clarify CDEF and FORDEF with the goal to switch over to FORDEF
<LI> nothing new yet,  updates to rundiskfit expected.
</UL>

<A NAME=3_3_1>
<H2>3.3.1: 14 Sep 2012  (a.k.a. the NEMO 3D release) </H2>

Coinciding with the re-release of the namesake movie.
<UL>
<LI> (13-sep-2012) <A HREF=man_html/rundiskfit.1.html>rundiskfit</A>  
frontend to run the Spekkens/Sellwood velfit updated version dubbed <B>diskfit</B>. See their 
<A HREF=http://www.physics.rutgers.edu/~spekkens/diskfit/>website</A>.
(new)

<LI> (17-aug-2012) <A HREF=man_html/ccdsky.1.html>ccdsky</A>,a program
to simplify scaling between simulations and observations.
(new)

<LI> as of a while back, within <A HREF=http://carma.astro.umd.edu/miriad/>MIRIAD</A>
	you can install NEMO with the command
	<B>mir.install nemo</B>
<LI> (8-feb-2012) version 1.40 of <A HREF=http://projets.oamp.fr/projects/glnemo2>
glnemo2</A> released .
<LI> NEMO is now in <A HREF=http://ascl.net/1010.051>ASCL</A>
<LI> many updates to gryfalcON
<LI> (15-may-2011) <A HREF=man_html/orbintv.1.html>orbintv</A>  high order variable timestep orbit integrator (new) 
<LI> (3-may-2011) version 1.20 of  glnemo2 released - major release. 
	
	See also <A HREF=http://www.youtube.com/watch?v=06jG2Wr212M>this movie</A> and 
	<A HREF=http://projets.oamp.fr/projects/glnemo2>the glnemo2 website</A>
<LI> (24-feb-2011) version 1.11 of glnemo2 released
<LI> (14-feb-2011) <A HREF=man_html/snaps2plot.1.html>snaps2plot</A>  (new) 
<LI> (8-feb-2011)  <A HREF=man_html/ccdhist.1.html>ccdhist</A> (new)
<LI> (3-feb-2011)  <A HREF=man_html/velmap.1.html>velmap</A> (new)
and <A HREF=man_html/velfit.1.html>velfit</A> (updates)
<LI> (24-nov-2010) improved version of UNSIO (also handling NEMO style pipe),
including some new tools in the UNS_PROJECT, such as
<A HREF=man_html/uns_2dplot.1.html>uns_2dplot</A>. See also
a new <A HREF=examples/uns.html>example</A>
Compiling and linking does require a few extra tools and libraries, 
such as cmake, sqlite.
<LI> (24-may) some more adjustments in the default gfortran scheme
</UL>

<A NAME=3_3_0>
<H2>3.3.0: 22 May 2010  (a.k.a. the Leiden Release) </H2>
<UL>
<LI> a pre-release of the UNSIO, Unified Nbody Snapshot I/O, library ,
	as discussed at the amuse2010 meeting in Leiden. It also uses a new
	<A HREF=http://www.cmake.org/>cmake</A> procedure for installation.
<LI> gfortran now the default compiler (V4.1 or earlier cannot use pgplot/gif drivers)
<LI> (23-apr-10) major rework on glnemo2:
  <UL>
  <LI> added experimental reader for RAMSES smulation files 
  <LI> added gyrfalcON's runtime manipulator (see glnemo's README file)
  <LI> a <A HREF=man_html/glnemo2.1.html>glnemo2</A> man page
  </UL>
<LI> (24-dec-09) <A HREF=man_html/tkrun.l.html>tkrun</A> can now save/load key files
<LI> (dec-09) a new type "halfp" (16 bit floats) added to NEMO, can be used in I/O.
<LI> (9-dec-09) tablsqfit now has an option to fit with errors in X *and* Y, 
	and uses mpfit (working) or NR's fitexy (testing) for this. Currently
	a compiler option since it is being tested.
<LI> (14-sep-09) density2 (new), a faster version of hackdens
<LI> (10-aug-09)  ** certain files > 2GB failed, now fixed ** 
<LI> (8-aug-09) <A HREF=man_html/snappat.1.html>snappat</A> (new), convert
a snapshot to a Particle-Attribute-Time (PAT) cube for fast processing
in e.g. IDL
<LI> during PiTP: several programs updated, a few new programs:
<A HREF=man_html/mkh41.1.html>mkh41</A> ,
<A HREF=man_html/mk2body.1.html>mk2body</A> ,
<A HREF=man_html/orbmax.1.html>orbmax</A> ,
<LI> (jul-09) glnemo2, an significant update to
<A HREF=man_html/glnemo.1.html>glnemo</A> (new)
<LI> (jun-09) <A HREF=man_html/snapmap.1.html>snapmap</A> (new),
alternative to <A HREF=man_html/snapgrid.1.html>snapgrid</A>
<LI> (apr-09) <A HREF=man_html/snapifu.1.html>snapifu</A> (new),
alternative to <A HREF=man_html/snapgrid.1.html>snapgrid</A> for
irregular grids
<LI> (26-feb-09) <A HREF=man_html/runmond.1.html>runmond</A> (new), a
frontend to Ciotti et al.'s MOND integrator
<LI> attempting a clean compile with g++ instead of gcc
</UL>

<A NAME=3_2_5>
<H2>3.2.5: 10 September 2008 </H2>

<UL>
<LI> (20-jun) various updates to the NEMO library which will require a complete "cd $NEMO/src/;make clean install"
	because a few fundamental header files have changes.
<LI> (24-sep) added 
	<A HREF=mkgalaxy_user_guide.pdf>mkgalaxy</A>, a frontend for 
	<A HREF=man_html/mkWD99disc.1.html>mkWD99disc</A> and
	<A HREF=man_html/mkhalo.1.html>mkhalo</A>
	to build a halo-buge-disk galaxy model (Dehnen)
<LI> (25-may) patches to allow objects > 2GB. (allocate.c, stdinc.h, filesecret.c)
<LI> (8-nov) added 
	<A HREF=man_html/nemo2gadget.1.html>nemo2gadget</A>
	and
	<A HREF=man_html/snapgridsmooth.1.html>snapgridsmooth</A> (JCL)
<LI> (7-nov) added 
	<A HREF=man_html/gadget2nemo.1.html>gadget2nemo</A>
	and a toy program
	<A HREF=man_html/mkcosmo.1.html>mkcosmo</A> for some cosmology trials.
<LI> (26-sep) glnemo now also can display velocity vectors in 3D
<LI> (31-aug) fixed various installation problems, added optional png support for pgplot, fixed some SINGLEPREC issues
<LI> (15-aug) resurrected hackcode3 and quadcode (and various other prototype fixes)
<LI> (10-aug) slightly overhauled directory structure for the public version of falcON [use: <B>cvs update -dP</B> to update ].
	We are still shaking down some installation issues with this.
<LI> (6-aug) Various small updates cleaned up from the GH-2006 summerschool - they will trickle
	in over the coming week.
</UL>

 <A NAME=3_2_4>
<H2>3.2.4: 5 August 2006 (a.k.a. the Puebla release) </H2>
This was the release the day after the GH-2006 summerschool ended.

<UL>
<LI> (5-aug) general cleanup for the Puebla release
<LI> (1-aug) (upd) gyrfalcON cleaned up during GH2006 school.
<LI> (12-jul) (upd) new release of falcON: new bodyfunc (an improved version
	of NEMO's bodytrans) + improved manipulator support   [gcc 4.1.1 initially failed, now ok]
<LI> (6-jul) (upd) fixed gadget interfaces 
<LI> (22-may) (new) <A HREF=man_html/CGS.1.html>CGS</A> integrator released (Trenti)
<LI> (26-apr) (upd) glnemo (V0.90) - animations, octree engine (Lambert)
<LI> (15-apr) various fixes for installing under <A HREF=macosx104.html>macosx 10.4</A> (the story hasn't ended yet)
<LI> (31-mar) gyrfalcON updated to 3.0.5. utils/ split from falcON/.   Now also
	works with gcc 4.1.0  (Dehnen)
<LI> (8-mar) (upd) configure now derived from an  .ac file, not .in, adding
	UNFIO_HDR_SIZE into config.h
<LI> (28-feb) (new/upd) <A HREF=man_html/runbody4.1.html>runbody4</A> interface
	to runing Nbody4 (or Brut4), and adapted 
	<A HREF=man_html/unfio.3.html>unfio</A> to deal with the
	new gfortran unformatted I/O format.
<LI> (19-feb) (upd) <A HREF=man_html/mdarray.3.html>mdarray</A> data are now
	in sequential memory. Several programs (mkconfig,mktt72,mkpolytrope) 
	were updated so they can use dynamic memory.
<LI> (7-feb) (upd)  <A HREF=man_html/snapgrid.1.html>snapgrid</A> (V5.1) new
	option integrate=t to deal with particles that represent a density.
<LI> (9-dec) (upd) stropen() will now read files that look like URL's
<LI> (5-dec) (upd) pgplot install able to select compiler  dialects and detect x86_64
<LI> (21-nov) (upd) tablsqfit and tabnllsqfit added fit=gauss1d and gauss2d
<LI> (16-nov) (upd) various small bugfixes submitted for the falcON tools (Dehnen)
<LI> (15-nov) (upd) <A HREF=man_html/snapshell.1.html>snapshell</A> (V2.1)
rewritten and different more clear user interface.
<LI> (7-nov) <A HREF=man_html/glnemo.1.html>glnemo</A>
now has sample manipulator included to watch a gyrfalcON "live". You
will need to use <I>cvs update -d</I> for this update.
<LI> (2-nov) new programs: <A HREF=man_html/ccdmerge.1.html>ccdmerge</A> 
	and <A HREF=man_html/snapplot3.1.html>snapplot3</A> 
<LI> (27-oct) gyrfalcON has been updated to 3.0.4, the
	<A HREF=man_html/gyrfalcON.1.html>manual page</A> 
	has also been updated. Major new feature is the use
	of <B>accname=</B> instead of
	<B>potname=</B>, an enhanced version of
	<A HREF=man_html/potential.5.html>potential</A>. Run-time
	<A HREF=man_html/manipulator.5.html>manipulator</A>
	files (<B>manipname=</B>) are also introduced in this version. 
<LI> (17-sep) The
	<A HREF=man_html/layout.3.html>layout</A> library
	 can now use GNU readline to read commands. Testing in
	 <A HREF=man_html/tabplot.1.html>tabplot</A> using the
	<B>readline=t</B> keyword. Also added support in configure
	to force readline off.
<LI> (20-aug) [new] gadget.install: script to aid and simplify in installing
	various versions of 
	<A HREF=http://www.mpa-garching.mpg.de/gadget/>Gadget2</A>.
	In addition, gadget I/O will get optional support
	for <A HREF=http://hdf.ncsa.uiuc.edu/HDF5/>hdf5</A> format.
</UL>


 <A NAME=3_2_3>
<H2>3.2.3: 1 August 2005 (a.k.a. Amsterdam release) </H2>
This was the (modest 5c)
<A HREF=http://modesta.science.uva.nl/modest/modest5c/index.html>
nbody-school</A> release.

<UL>

<LI> (1-aug)  Resurrected
 <A HREF=man_html/dtos.1.html>dtos</A>. and
 <A HREF=man_html/stod.1.html>stod</A> to keep the conversion of data
between nemo and starlab going. 
<LI> (11-jul) some more patches for Fedora Core 4
<LI> (11-dec)  <A HREF=man_html/glnemo.1.html>glnemo</A>, fairly major
	update, also works with gcc4.
<LI> (4-jul) (new)  <A HREF=man_html/ccdmos.1.html>ccdmos</A>  simple mosaicer
<LI> (2-jun) new routines <I>put_data_blocked</I> and <I>get_data_blocked</I>
	allowing blocked (sequential) I/O. These routines work much like
	their random counterparts, 
	 <I>put_data_ran</I> and <I>get_data_ran</I>
	except I/O must occur sequentially. No doubt some bugshaking will
	be needed.
<LI> (13-may) (new)  <A HREF=man_html/tabextinct.1.html>tabextinct</A>  and
 <A HREF=man_html/tabint.1.html>tabint</A>.
<LI> (13-may) various cleanups for 64 bit based machines, made GSL a little easier to
	be enabled.
<LI> (12-may) (new)  <A HREF=man_html/tabfilter.1.html>tabfilter</A>  and tabtrend
<LI> (9-may) (new/upd) <A HREF=man_html/tabdate.1.html>tabdate</A> 
	date/time conversions in tables.
<LI> (18-apr) (new) <A HREF=man_html/mkgalorbit.1.html>mkgalorbit</A> computes galactic orbits from observational quantities
<LI> (11-apr) added nmodel= to mkplummer (mostly for benchmarking)
<LI> (28-mar) some additional fixes for cygwin, but still too far from an automated install.
	See <A HREF=man_html/bench.5.html>benchmarks</A> for some standard
	NEMO benchmarks. Basic conclusion: don't use cygwin for any serious
	work,particularly the I/O is nearly a factor of 10 worse, and 
	C++ code runs about 2-4 slower. C and Fortran much closer.
<LI> (25-mar) (new) <A HREF=man_html/snappot.1.html>snappot</A> computes potentials/forces from analytical potentials
<LI> (16-mar) yapp's pl_matrix() now has a blankvalue argument, for better ccdplot results
<LI> (15-mar) cleaned up a number of files so NEMO compiles with g++
<LI> (14-mar) many revisions to io_nemo (JCL)
<LI> (7-feb) (new) <A HREF=man_html/potrot.1.html>potrot</A> computes
an (angular averaged) rotation curve from a potential.
<LI> (2-feb) moment's have been updated to handle moving moments
<LI> (5-jan-2005) (new) <A HREF=man_html/ccdgen.1.html>ccdgen</A> to
	create simple 2D objects in an image
<LI> (26-dec) added simplified HDF install at boostrap
</UL>

 <A NAME=3_2_2>
<H2>3.2.2: 25 December 2004 (a.k.a. the Christmas release) </H2>

<UL>
<LI> (24-dec) fixed a few Mac-specific problem (out3 vs. OUT3.. grrrr) and
	added valgrind support to the testsuite
<LI> (17-dec) (new) <A HREF=man_html/hdfwedge.1.html>hdfwedge</A> cloned
	off hdfgrid to create more flexible pictures of wedges.
<LI> (15-dec) hdfgrid can now grid in a pic=t (Particle in Cell) mode
<LI> (10-dec) Fixed a number of HDF access problems in tsd, sdsfits and
	hdfgrid when dealing with rank=3 files.
<LI> (3-dec)  (new) <A HREF=man_html/glnemo.1.html>glnemo</A>, a Qt based 
  interactive visualization program (Lambert). 
	<A HREF=glnemo.avi>here</A> is an example of a movie
	created with this program.
        In addition, mknemo now supports
	non-standard installations via scripts in src/scripts/mknemo.d
<LI> (23-nov) fitsccd now has axistype= keyword to force new-style images
<LI> (15-nov) fixed weighting error in nllsqfit if errors not the same
<LI> (13-nov) added a set of <A HREF=examples>example scripts</A> to the web page
<LI> (18-oct) implemented the "cvsid" string in programs. help=I will print the CVS ID, whereas help=V the human created version
<LI> (19-sep) all C potential's now support potential_float and potential_double
<LI> (6-sep) LocalMakedefs file in any directory will be optionally used by NEMO's Makefiles
<LI> (25-aug) acceleration: improvements (Dehnen)
<LI> (19-aug) maxsizes.h : provide a default in $NEMO/inc/max. For those
	using CVS updates, you have to manuallly copy it:
<PRE>
	cp $NEMO/inc/max/maxsizes.h $NEMOLIB 
</PRE>
	else the installation will automagically take care of this.
<LI> (19-aug) perorb : fixed allocation and added new  last= keyword
<LI> (29-jul) cfitsio.install and test_a_new_nemo_cvs now simplify using CFITSIO
<LI> (15-jul) acceleration: a new more general version of potential (Walter Dehnen)
<LI> (14-jul) some important fixes for -DSINGLE_PREC users
	[you should recompile the library and relink all/most executables]
<LI> (1-jul) fits8to16 (new): convert 8bit to 16bit image.
<LI> (24-jun) the <A HREF=macosx.html>MacOSX notes</A> have been updated with
	some more unsderstanding of the pitfalls.
<LI> (13-jun) rotcurshape: can now optionally return the full fit in the
	residual map instead.
<LI> (26-may) various improvements in rotcurshape (and rotcur) underway.
<LI> (21-may) gyrfalcON: new update with new internal manual pages.
	The version number hasn't changed, still reported to be 2.1 
<LI> (13-may) the user interface (getparam.c) now supports help=c, which
will report CPU usage for each NEMO program on debug level 0.
<LI> (12-may) gyrfalcON has been updated to 2.1, which came 
with a few new programs, e.g.
<A HREF=man_html/lagrange_radii.1.html>lagrange_radii</A>,
<A HREF=man_html/density_centre.1.html>density_centre</A>,
<A HREF=man_html/mkdehnen.1.html>mkdehnen</A>,
<A HREF=man_html/mkking.1.html>mkking</A>,
<A HREF=man_html/mkplum.1.html>mkplum</A>.

<LI> (8-may) infrastructure changes to images, to deal with an astronomical WCS.
	in particular, <A HREF=man_html/snapgrid.1.html>snapgrid</A> can
	now grid most common astronomical coordinate systems, see also
	<A HREF=man_html/wcs.1.html>wcs</A> for more background info.
<LI> (25-apr) added NEMO I/O to <A HREF=man_html/treecode1.1.html>treecode1</A>,
	<A HREF=perf3.ps>this plot</A> summarizes the performance and
	force accuracy for a N=4000 plummer sphere.
<LI> (24-apr) few minor fixes for gnu compiler 3.4.0
<LI> (23-apr) new <A HREF=man_html/timers.3.html>timers</A> functions available for intel/amd
<LI> (22-apr) tkrun more flexible in reading "#>" directives 
<LI> (15-apr) gyrfalcON has been updated to 2.0.1, the
	<A HREF=man_html/gyrfalcON.1.html>manual page</A> has also been updated.
<LI> (12-apr) User and Programmers guide: slowly etching away more old lies
<LI> (12-apr) activated a new toplevel 'make bins', which should make as many programs
as are possible (depending on correct settings of your makedefs file).
Good excersize of your CPU and HD. Instead of the usual 100 or
so binaries with the testsuite method, this one gives you nearly 200! The manual page
tree contains 270 entries, so still some more additions to do.
</UL>

 <A NAME=3_2_1>
<H2>3.2.1: 11 April 2004 (a.k.a. the Easter release) </H2>

<UL>
<LI> (11-apr) User and Programmers guide: first 4 chapters now updated. 
<LI> (11-apr) removed YAPPLIB from the environment into makedefs
<LI> (11-apr) yanc, the predecessor of falcON, has been removed from the tree and CVS.
<LI> (11-apr) A small patch is still needed for 
	<A HREF=macosx.html>MacOSX</A> 10.3 users, read item 3 at the
	bottom of this link (almost perfect)
<LI> (11-apr) CVS (or any other) updates should read <A HREF=nemo32.html>upgrade details</A>
<LI> (11-apr) merged from the branch <B>NemoHost3</B> the following
changes are made in the build system, as well as a few fixes.
<UL>
<LI>A change in the directory structure in the sense that $NEMOHOST
subdirectories in $NEMO/{bin,lib,obj} are now no longer supported;
instead files are directly placed in the {bin,lib,obj}
directories. The environment 
variables $NEMOBIN, $NEMOLIB, $NEMOOBJ are accordingly modified, 
otherwise it has very little impact on a running system. The
$NEMO/host tree has disappeared, and is replaced with the $NEMO/opt tree.
<LI>  added more programs to the testsuite
<LI>  fixed two bugs in bodytrans: when more than one new bodytrans 
	function was given in the same program, and fixed bodytrans
	usage in pipes again.
	 (bodytrans is now  also removing the /tmp/bt* files)
<LI>  fixed PGPLOT interface for multi-panel programs (this may not work
	well if PGPLOT_FOREGROUND/BACKGROUND are used)
<LI>  MacOSX (10.3) support (as much as the filesystem
	with its filecasing problem supports)
</UL>
</UL>

<hr>

 <A NAME=3_2_0>
<H2>3.2.0: --never released as such -- </H2>


This releas was just a placeholder while the NemoHost3 branch was being tested.
<UL>
<LI> (11-apr) merge with 3.2.1 occured, this version thus never released
<LI> (24-mar) magalie updated to 1.2
<LI> (23-mar) <A HREF=man_html/snapaddbh.1.html> snapaddbh</A> (new)
<LI> few other small things, lost from the records due to an editor glitch
</UL>
 <A NAME=3_1_2>
<H2>3.1.2: 23 March 2004 (a.k.a. the Strasbourg release) </H2>

This version was released on CD for the participants of the N-body school in Strasbourg.
<UL>
<LI> (23-mar) <A HREF=man_html/magalie.1.html>magalie</A> (NEW: wrapper program) (Christian Boily)
<LI> (18-mar) nemo_io updated to handle eps (particle softening)
<LI> (15-mar) added GalactICS from Kuijken-Dubinski
<LI> (15-mar) orbint: variable timesteps
<LI> (13-mar) various improvements to nbody0, mostly due to the problems around the figure8 orbit
<LI> (5-mar)  <A HREF=man_html/mkkd95.1.html>mkkd95</A> (NEW: wrapper program 
	to the Kuijken-Dubinski disk generation tools)
<LI> (24-feb) fixed nbody00 for integrations of orbits like figure8
<LI> (20-feb) <A HREF=man_html/newton0.1.html>newton0</A> (NEW ;
an old program from 1987 finally cleaned up and added to NEMO)
<LI> (19-feb) dtos: added an option to select what to output (experimental)
<LI> (18-feb) command(3EMO): now reads command files
<LI> (17-feb) <A HREF=man_html/directcode.1.htm>directcode</A> (NEW): classic direct N-body code
<LI> (15-feb) better support for compilers like intel80 for fortran-c interfaces (still some problems left)
<LI> (14-feb) configure/makedefs: pretty important <A HREF=bug1.html>subtle bug</A> forgetting -fpic compiling for shared objects
<LI> (13-feb) tab2xml: new program (actually writes VOTables, not arbitrary xml files)
<LI> (11-feb) fixed bootstrap pgplot install problem, as well as in AAA_SOURCE_ME
<LI> (10-feb) some more SPH support in snapshots
<LI> (7-feb) flowcode V0.6: implemented diffusion for orbits
<LI> (1-jan) get_line would terminate on blank line: many programs changed for new get_line interface
<LI> (29-dec) snaptrim:  allow extraction of something nearest to requested time
<LI> (28-dec) intel compiler 8.0 causes link problems with Fortran/C/Nemo
<LI> (27-dec) mknemo updated to 2.0, it now detects that there is a new version,
	useful if you like to use the new -l and -u flags , run
	<B> mknemo -u; cp $NEMO/src/scripts/mknemo $NEMOBIN </B> and never need
	to update this command again.
</UL>

 <A NAME=3_1_1>
<H2>3.1.1: 27 December 2003 </H2>
<UL>
<LI> (27-dec) allow 64 open files (NEMO_MAXFD)
<LI> (24-dec) command (NEW), optionally using readline, to embed simple interactive commands 
<LI> (16-dec) ccdppm (NEW), scripted up to create all <A HREF=lut/>color lookup tables </A>(lut)
<LI> (20-nov) mkflowdisk (NEW), flowcode, vrtm51 (NEW): various M51 project related improvements
<LI> (25-oct) plplot support revived in prepartion for their 5.2.2 release (--without-double needed for configure)
<LI> (16-oct) splitstream.cc (new, via falcON environment; WD)
<LI> (15-oct) dtos, stod: made it work for starlab4 again
<LI> (9-oct) snapplot(v) : support for the new style (pos/vel) snapshots
<LI> (21-sep) nemo_file_lines: changed meaning of deflen, which means most programs that used 
	nmax= should get a negative count argument.
<LI> (19-sep) a number of new programs in src/tutor that can be more easily used as template/teaching tool
<LI> (10-aug) kstwo: indexing bug, tabcmp also needs recompilation
<LI> (30-jul) snapfit: various fixes and improvements going on... 
<LI> (29-jul) changed SIGN -> SNG since num.rec. uses it (NEMO's compilation thus failed)
<LI> (28-jul) gyrfalcON: important version 1.6.1 for gcc 3.3 (Walter Dehnen)
<LI> (15-jul) snapfit: new program (imported from 1992 code base!)
<LI> (14-jul) minor updates on io_nemo (JCL)
</UL>

 <A NAME=3_1_0>
<H2>3.1.0: 12 July 2003 </H2>
<UL>
<LI> (12-jul) various minor changes to aid a <A HREF=macosx.html>full install on Mac OS X</A>10.2 (to be checked for 10.1)
	(for loadobj the
	<A HREF=http://www.opendarwin.org/projects/dlcompat/>dlcompat</A>
	 library needs to be installed first)
<LI> (12-jul) getparam: added "--" processing
<LI> (7-may) tabhist: handle multiple columns (using mdarray)
<LI> (6-may) mdarray: a useful set of multi-dimensional array alloc/free routines
<LI> (23-apr) ellipse: new program to toy with ellipses and orbits
<LI> (4-apr) tabnllsqfit: fixed bug in using dycol=, added dypow=
<LI> (5-mar) potcode is being hacked on, it can now analytically integrate epicycle orbits
<LI> (2-mar) wcs tools added in src/image/wcs
<LI> (1-mar) ccdmath: allow fiddle with WCS; 
	<A HREF=man_html/index.html>new online manual pages using rman</A>
<LI> (1-mar) orbits now have a slot to store errors in the I.O.M.
<LI> (17-feb) snapgalview: new program, and added some pre-defined bodytrans
	for glat/glon/mul/mub
<LI> (15-feb) Testfile supports nemo.coverage analysis, if enabled
<LI> (13-feb) nlllsqfit: added an 'arm3' (simultaneaous m=1,3 fitting) (Shetty)
<LI> (12-feb) rotcur/rotcurshape: fixed serious bug in residual map computation
<LI> (6-feb) ccdvel: modulated orbits allowed (mexp=, phexp=)
<LI> (4-feb) patch for io_nemo to make it compile on some newer versions of linux with gcc3 (JCL)
<LI> (10-jan) renamed some little used macros (SGN,RNG,RND) to longer names
<LI> (7-jan) some work on making the important parts compilable under g++
	(read: get GalPot to work for gcc3 for e.g. potlist)
</UL>

 <A NAME=3_0_16>
<H2>3.0.16: 7 January 2003 </H2>
<UL>
<LI> (4-jan) falcON added (this deprecates YancNemo), with gyrfalcON as the integrator [Walter Dehnen] -- needs gcc3 !!
<LI> (2-jan) LFS (files > 2GB) is now enabled by default in configure
<LI> (2-jan-2003) many small fixes for gcc3 and -DSINGLEPREC (bodytrans prototypes)
<LI> (5-dec-2002) mktt72: create Toomre & Toomre 72 disks
<LI> (4-dec) getparam: better handling of long commandline arguments
</UL>

 <A NAME=3_0_15>
<H2>3.0.15: 3 December 2002 </H2>
<UL>
<LI> (2-dec) <A HREF=mass99/>NEMO tutorial (recepies) for mass99 users</A>
<LI> (2-dec) added vogl ($NEMO/usr/vogl) to NEMO's CVS release
<LI> (26-nov) snapidl: new program to pipe data (binary) into IDL.

<LI> (23-nov) tabclip: new program to clip tabular data
<LI> (4-oct) tabtranspose.c: new program
</UL>

 <A NAME=3_0_14>
<H2>3.0.14: 14 September 2002 </H2>
<UL>
<LI> (14-sep) snapsplit,snaptrim can output multiple files
<LI> (10-sep) many changes to rotcur/rotcurshape
<LI>  (5-aug) $NEMOBIN/nemo.pl made by configure for perl users
<LI>  (2-aug) tabplot: multi xcol= allowed for pairwise plotting
<LI>  (21-jul) rotcurshape: new program to fit velocity fields using shaped rotation curves
<LI>  (19-jul) JC-Lambert's new io_nemo added , adds a fortran I/O layer to
	the nbody I/O routines. If you incrementally upgrade to 
	this version, you need to remove an old io_nemo module from the library:
<pre>
	ar d $NEMOLIB/libnemo.a toolsnemo.o
</pre>
<LI>  (17-jul) nr_nllsqfit: NumRec interface to nllsqfit, and changed  tabnllsqfit
	to make use of this and dynamic object modules for arbitrary function fitting
<LI>  (17-jul) nemo-fied numrec1 now converted to nemofied numrec2
<LI>  (12-jul) tabnllsqfit: new program, using nllsqfit, modeled after tablsqfit
</UL>


 <A NAME=3_0_13>
<H2>3.0.13: 1 July 2002 </H2>
<UL>
<LI>  (28-jun) rotcur: read tables in addition to images
<LI>  (14-jun) tsf: now writing out integer in decimal (not octal) format
<LI>  (13-jun) YancNemo: new version 1.2 (Walter Dehnen)
<LI>  (12-jun) file permission patches for bodytans (Jean-Charles Lambert), HP-UX fix
<LI>  (7-jun)  GalPot.cc: new Galaxy Potential (Walter Dehnen)
<LI>  (23-may) filesecret.c: support for >2GB files
<LI>  (24-apr) getparam.c: adding in support for new system keyword outkeys=
<LI>  (13-feb) stropen.c: fixed mktemp -> mkstemp for security
<LI>  (20-jan) getparam.c: allow putparam to create new indexed files
<LI>  (19-jan) getparam.c: fix reading indexed keywords from keyword file
</UL>

 <A NAME=3_0_12>
<H2>3.0.12: 17 Jan 2002 </H2>
<UL>
<LI>  (17-jan) get_snap reads ZENO (Position/Velocity) snapshots
<LI>  (16-jan) fixed various indexing problems in getparam.c
<LI>  (29-dec) rotcur0.c added as potential descriptor
<LI>  (19-dec) C++ style exception handling for C (exception.c, in development)
<LI>  (19-dec) example cfitsio interfaces, fitsio.h is now fitsio_nemo.h and 
	fitsio.c will optionally contain the CFITSIO wrapper interface
<LI>  (dec) getparam.c improved the indexed keyword interfaces
</UL>

 <A NAME=3_0_11>
<H2>3.0.11: 26 Nov 2001 </H2>
<UL>
<LI>  (w.i.p) example cfitsio interfaces
<LI>  (13-oct) fix failing bitpix 64 configure check support on solaris
<LI>  (9-oct) add tidaldisk and vertdisk potentials (Walter Dehnen)
<LI>  (10-oct) add dens and eps support as bodytrans variables (left out in 3.0.10)
<LI>  (15-nov) new program snapshell to analyze bodyvariables on shells
<LI>  (16-nov) new yanc (1.0.15) 
<LI>  (25-nov) improved access for indexed parameters  (getparam)
<LI>  (25-nov) added AAA_SOURCE_ME for manybody.org
</UL>

 <A NAME=3_0_10>
<H2>3.0.10: 8 October 2001 (linux only quicky release) </H2>
<UL>
<LI> (9-oct) support for Density and Eps in snapshot I/O (the quicky... see also 3.0.11 for better support)
<LI> (7-oct) flushing filestruct I/O when writing at the top level
<LI> (29-sep) some support for experimental FITS BITPIX=64 integers for images and tables
	(this stuff breaks on solaris, unless you run autoconf again)
<LI>  basic stuff - no dynamic object loaded yet - 
works under darwin (mac OS X), except needed to manually
change
<PRE>
	#FLIBS =  -lcrt1.o -lg2c -lcc_dynamic -lSystem
	FLIBS =   -lg2c -lcc_dynamic -lSystem
</PRE>
in the $NEMOLIB/makedefs file.
</UL>

 <A NAME=3_0_9>
<H2>3.0.9: 23 September 2001 </H2>
<UL>
<LI>  indexed keywords for getparam (wo/ minmatch)
<LI>  potlist can auto-detect _double and _float potentials
<LI>  new yanc (1.0.12) with support for external (nemo) potentials
</UL>

 <A NAME=3_0_8>
<H2>3.0.8: 13 September 2001 </H2>
<UL>
<LI>  adding <maxsizes.h> for site related MAX* sizes
	(upgraders need to re-run "make dirs" and "config.status")
<LI>  adding support for GSL (GNU Scientific Library):
	xrandom, tabspline, tabpoly
<LI>  creating shadow/symlink directories under $NEMO/host to allow
	hosting alien autoconf package with 
<pre>
	configure --prefix=$NEMO/host/$NEMOHOST
</pre>
	probably need a new name for this, or else we could abandon
	the current scheme and put bin,lib,obj,inc->include, sort of
	how AIPS++ does it. That's for release 3.1 perhaps. What
	about other common names, like man and share?
<LI>   cfitsio configurations fixed
<LI>   file_size -> nemo_file_size (for cfitsio)
<LI>   new yanc (1.0.8) with mkking; also fixed up redundant
	inc/tree and src/tree directories
<LI>	better prototypes for potential proc's to help C++ users
      (and new _float/_double routines in potential(3NEMO))
</UL>


 <A NAME=3_0_7>
<H2>3.0.7: 4 September 2001 </H2>
<UL>
<LI> tablsqfit:  added errors to ellips axis ratio 
<LI> fitsio.c: fixed serious error in reading fits headers that 
     have N*36+1 cards,	affects fitsccd. Very old bug.
<LI> yanc/YancNemo: version 1.0.7 merged. ok.
<LI> yanc/YancNemo: version 1.0.8 merged, ok now.
<LI> various 
</UL>

 <A NAME=3_0_6>
<H2>3.0.6: 18 July 2001 </H2>
<UL>
<LI> many syntax fixes for gcc3.0 to make it compile for g++. Speedup
is a mere 5% for hackcode1's (nbody=1024/tstop=10)
<LI> simplified running the testsuite with a new -b flag
<LI> SGI installation was broken
<LI> various added macros and functions to aid integrating some types
of ZENO code
<LI> added Barnes improved treecode (V1.4) and integrated it in NEMO,
albeit still with his original I/O (atos/stoa can convert the data)
<LI> added YANC (version 1.0.5) into NEMO/usr/dehnen/yanc as follows:
<pre>
	cvs import -d -m "YANC 1.0.5" nemo/usr/dehnen/yanc vendor start
</pre>
documentation on YancNemo is already present in YancNemo(1)
<LI> JC-Lambert's io_nemo added , only C version for now, fortran in next
release.
<LI> configure now handles single/double/mixed precision modes, and a few
other bugs removed from the configure setup
</UL>

 <A NAME=3_0_5>
<H2>3.0.5: 7 June 2001 </H2>

<UL>
<LI> proper support for integrating alien C++ code (e.g. YANC -> YancNemo)
<LI> uNEMO finalized: only provides an I/O library, no user interface
<LI> Added 'demo1' from the Mexico GH2001 workshop ($NEMO/demo/demo1)
<LI> Fixed nemo_start if run from a non-writeable directory
<LI> configure improvements for YAPP 
</UL>

 <A NAME=3_0_3>
<H2>3.0.3: 28 May 2001 </H2>

<UL>
<LI> Identified the smallest subset of routines needed to get acccess to
	basic NEMO I/O without user interface needs - also cleaned getparam.c
	to give running code with the user defined main() instead of
	nemo_main(). See $NEMO/src/uNEMO
<LI> some support for Dehnen's YANC
<LI> various small fixes made in Mexico
</UL>

 <A NAME=3_0_2>
<H2>3.0.2: 16 May 2001 </H2>

A rushy release, since i'm travelling for two weeks, and also working
on NEMO.
<UL>
<LI> fix some minor configure problems
<LI> fixed short string space for long filenames (bodytrans.c)
<LI> finally testsuite is passing the -DSINGLEPREC test
<LI> added Kawaii's nbody and ftc code
<LI> added flowcode to solve dr/dt=v type problems, potcode now also compiles
</UL>

 <A NAME=3_0_1>
<H2>3.0.1: (5 April 2001) </H2>

This release is claimed to configure and compile clean on linux (at
least redhat 6.2). It also works on most Solaris and SGI, but may need
some tweaking of the 
<B>$NEMOLIB/makedefs</B> and <B>$NEMO/NEMORC.local</B> files. 

 <A NAME=3_0_0>
<H2>3.0.0: (1 April 2001) </H2>
The new release series for NEMO V3 is imminent. Although the code is
compatible, some details in shared object loaded have now been changed,
and are not backwards compatible. You should probably not overlay the new
NEMO on top of an old directory structure (although nothing has
changed to that). CVS is now also offered to those who like to 
participate in the development.
<UL>
<LI> source code control now under CVS
<LI> installation now via autoconf's configure script
<LI> dynamic object loading (loadobj) is now using .so files, and not
	compatible with the .o files (although files could simply
	be renamed)  [we're not using libtool (yet)].
<LI> numerous documentation changes 
<LI> numerous code cleanup and enhancements
<LI> a number of new N-body codes have been added
</UL>
<hr>

<A NAME=2_5_6>
<H2>2.5.6: --never released as such-- </H2>

this is a active list of things we know are broken and/or being worked on that
may make it into the next release, as well as some proposed things that
may make it into some next version:
<UL>
<LI> conversion to CVS, all of NEMO is now until CVS control
<LI> solaris configure broken again
<LI> snapgrid: can produce infinity with using small VZ smoothing ?
<LI> (fixed) hdfgrid: parsing error 
<LI> (upd) tabcmp: added KS2 test to table comparison
<LI> (upd) xyzview: new option to view an orbit at the same time
<LI> (fixed) configure does not seem to handle MESA correctly

<LI> (proposed new) add indexed keywords to getparam.c
<LI> (proposed new) shared library support using 
	<A HREF=http://www.gnu.org/software/libtool/libtool.html>libtool</A>
<LI> (proposed new) a new system keyword to export named parameters (export=)</UL>

<A NAME=2_5_5>
<H2>2.5.5: 23 August 2000 </H2>

this is a list of things we know are broken and/or being worked on that
may make it into the next release:
<UL>
<LI> (fix) tipsy conversion routines for byte-swapping
<LI> (fix) fitsccd,fitsio bug fixed for raw cubes (planes were ok)
<LI> (fix) stropen: scratch files now should not exist yet when opened
<LI> (fix) solaris configure is a bit broken for fortran
<LI> (fix) testsuite fails for nbody1, funcc due to directory changes
<LI> (fix) copy issues for scfm at install time
<LI> (fix) -DSINGLEPREC  is probably broken at the makefile level, it should
    now be easier to add to $NEMOBIN/cc or the $NEMOLIB/makedefs
<LI> (fix) tabplot documentation/workover
<LI> (upd) snapplot, tabfits


</UL>

<A NAME=2_5_4>
<H2>2.5.4: 28 January 2000 </H2>

<UL>
<LI> new programs: tabcols
<LI> many small fixes to: tabdms,tabhist, tabplot, tabview
<LI> fixed small-deltat bug in nbody0
<LI> more autoconf/configure features (e.g. HDF)
<LI> more generic Fortran-to-C interface using F77_FUNC macros (using
	autoconf)
<LI> small user interface (getparam) extensions, added cntparam()
<LI> yapp_pgplot now has pl_cursor
</UL>

<A NAME=2_5_3>
<H2>2.5.3: 6 January 2000 </H2>

<UL>
<LI> bug fix getparam.c, added NEMO/src/image/hdf/cmhog (mainly hdfgrid)
<LI> better integrated autoconf/configure support
<LI> documentation (although the manual is still not updated)
<LI> A linux binary release is now available through 
	<A HREF=http://carma.astro.umd.edu/nemo/linuxastro/astromake/>
	astromake</A>, but this version may be somewhat older than
	the latest source code.
</UL>

<A NAME=2_5_1>
<H2>2.5.1: 18 December 1999 </H2>

<UL>
<LI> (18-dec) fixed up some installation issues for Solaris
</UL>

<A NAME=2_5_0>
<H2>2.5.0: 16 December 1999 </H2>

<UL>
<LI>
(16-dec) Major new release with many many small changes. The most important
change is probably usage of standard <B>configure</B> script as the
first stage during installation. Also, we are now 
(kind of) using CVS for source
code management. During the next few weeks I expect to have a few more
small updates that irons out installations on a variety of machines. 


<LI> (16-dec) merged all the never-released 2.4.5 updates, 
	and went straight to an official 2.5.0 release.
<LI> (12-jan) random snap I/O implemented with promising performance
	benchmarks.
<LI> (21-feb) all makefile's now use -O compile flags, as opposed to
	a debugged -g. On some archictures significant improvements
	can be achieved with tailored FLAGS, e.g. -fast on some Sparc's.
<LI> (11-feb) nbody0 had an emberassing array index bug, and although
	in a higher order term correction, will cause substantial
	errors on long integrations. Various minor improvements to
	installation, including automated pgplot installation.
</UL>
<hr>

<A NAME=2_4_4>
<H2>2.4.4: 28 January 1998 </H2>
<UL>
<LI> (28-jan) Long awaiting. Added tkrun, Aarseth's triple star integrator and 
  finalized this release. Fixed some export files for scfm. gamma functions
  for tablsqfit, version ID checking (nemo.version)
<LI> (25-jul) fits.c now checks for new ("Year-2000") style DATExxxx header
	items.
<LI> (7-jul) added <B>scfm</B>, the self consistent field method N-body
	integrator. Thanks to Lars Hernquist.
<LI> (1-jul) the next release (sometime later this month) 
	will be 2.5.0, not 2.4.5 because of a change
	in directory structure  on the "aarseth/nbody*" series. You can
	safely overlay the old tree, but be sure to delete
	aarseth/nbody2 before you do this.
<LI> (27-jun) new manpages (authors.5, ommod.5), working on king(1NEMO)
	and runbody2(1NEMO)
</UL>

<A NAME=2_4_3>
<H2>2.4.3: 26 June 1997</H2>
<UL>
<LI> (26-jun) 2.4.3 Released: also contains nbody2, which may get a few small
	modifications. New: catpgps (to catenate PGPLOT ps files), runbody2
	(a frontend for nbody2), added Dehnen's potential, snapmass with IMF.
	<br>
	accidentally a core dump and two executables were added to yapp's
	source code directory.
<LI> (6-jun) Added Sellwood's 3D cartesian Nbody code. (src/nbody/sellwood/code1)
<LI> (1-jun) Fixed another typo in the initial conditions of the IAU 25 body problem.
The energy is now -0.2 within the expected margin of error. This should really
be the last fix to this benchmark dataset.
</UL>

<A NAME=2_4_2>
<H2>2.4.2: 27 May 1997</H2>
<UL>
<LI> (27-may) Version 2.4.2 released, fixed some 64bit processor 
   portability problems.
   remaining (tabmath) problem on SGI's fixed, rvsnap and snaprv 
	completed. Number of man pages updated and upgraded.
<LI> Version 2.4.1 installed on a DecAlpha 500, running 
Digital UNIX V4.0B  (Rev. 564), the fastest
machine we have NEMO currently running on. The standard hackcode1 bench
runs in 0.0048 sec, twice the speed on the Onyx-2. Since we didn't have
a fortran compiler, yapp_gl with VOGL (GL emulator) was used (fixed few
minor bugs)

</UL>

<A NAME=2_4_1>
<H2>2.4.1: 13 April 1997</H2>
<UL>
<LI> Version 2.4.1 released. Continuing upgrades and bug fixes 
    in the 2.4 release:
    <UL>
    <LI> shared library support now for both linux and solaris ("sun5")
    <LI> nemo-starlab I/O support (src/nbody/io/starlab)
    </UL>


</UL>

<A NAME=2_4_0>
<H2>2.4.0: 1 April 1997</H2>
<UL>
<LI> Version 2.4.0 released, which is the one that comes after 2.3.8.
	It will contain two major changes, and a number of
	small changes and additions:
    <UL>
    <LI> code should now run in -DSINGLEPREC mode. Some problem areas remain,
         which are planned to be solved in upcoming patches:
        <UL>
        <LI> use of vectmath in potential's is not good, since potentials
            are hardcoded in double precision, and vectmath uses 'real' and 
            the precision flag.
        <LI> function pointers cannot always be generic proc's, they need to
		be typedef'd by function if the arguments are float's
		(some compilers may pass unspecified arguments as double)
        </UL>
    <LI> various directories now have a <em>Testfile</em>, which are gnu 
         compatible makefile's used to run a testsuite of
         programs through nemo. You can look at our most
         recent <A HREF=testsuite.log>testsuite.log</A> and compare
         with your version (if we have it online).
    <LI> fortran (src/kernel/fortran) support now compiled in the library 
         by default. Portability not really looked into.
    <LI> xyz programs (snapxyz, xyzview) for 3D viewing and movies formally
        added. You either need to compile the 
	<A HREF=optional.html>vogl library</A>, or on an SGI
        you can use the native GL library (much nicer and faster).
    </UL>
</UL>

<H2>16 February 1997</H2>
<UL>
<LI> SGI IRIX 6.2 has some problems with loadobj, some routines
	don't compile, and it cannot handle more than 5 expressions
	in e.g. snapprint. For one, I probably have to break down and make
	libnemo a shared library. <I> this has been solved in 2.4.0 </I>
<LI> Linux slackware3.1 (and possibly some other distributions too) may
	need <A HREF=ftp://ftp.astro.umd.edu/progs/nemo/gnumalloc.so>
	/lib/gnumalloc.so</A> to be linked in. There is a problem with
	the malloc/free in the standard libc (e.g. 5.3.12 is broken).
	You can look at my 
	<A HREF=ftp://ftp.astro.umd.edu/progs/nemo/cc>
	$NEMOBIN/cc</A> for linux (ELF) how i've solved this.
<LI> (TBA) Sellwood's 3D cartesian grid code is going to be incoorporated
	in NEMO. Thanks Jerry!
</UL>

<H2>22 October 1996 </H2>
<UL>
<LI> (23-oct) Some linux (slackware 3.1) releases may need a patch/fix
	due to a <A HREF=bugfix/linux.23oct96>libdl bug</A>
<LI> (22-oct) Release 2.3.7 with a fix to make linux (default is now ELF
	based, linux-aout present but not officially supported) work
	out of the box. sun5 (solaris) and sgi (irix 5.x) are also
	supported out of the box; all remaining OS may need some patch
	work. 
<LI> (22-oct) Old tar and patch files have been deleted. Only the
	current version (2.3.7) is present.
<LI> (13-sep) User interface bug fixed for telnet sessions under solaris 2.5
	[blank environment variable was present] (getparam.c)
</UL>

<H2>30 August 1996 </H2>
<UL>
<LI> (30-aug) Release 2.3.6 after this summers work in Amsterdam with full
	 support to import and export starlab datafiles. (loadobj.c)
</UL>

<H2>13 July 1996 </H2>
<UL>
<LI> (12-jul) linux ELF scripts  (cc, ldso) were broken
<LI> (29-jun) fix ldso script for SGI 
<LI> (28-jun) Release 2.3.5 formally released, 
<LI> The hosttype command is now fully based on the uname command the
    host is supposed to have.
<LI> Linux default is now ELF based, although some support for a.out
    based systems remains. 
<LI> Various minor bugfixes and updates to the manual, man pages and 
    a variety of programs. 
</UL>
<hr>
<H2>4 April 1996 </H2>
<UL>
<LI> Support for the new ULTRA-Sparcs underway. So far only
     a fix to the hosttype script was needed (Solaris 2.5)
<LI> Linux ELF support, solved by patching scripts ldso, cc. PGPLOT 5.0.3
	from sunsite works fine. Needs dummy nemomain.o(MAIN__) to fool f2c.
</UL>
<hr>
<H2>28 January 1996 </H2>
<UL>
<LI> I'm playing with a <A HREF=nemo_new.html>new design NEMO homepage</A>;
	be careful, it is using some HTML3 features that may only be
	accessible through e.g. Netscape2
<LI> The <A HREF=lfa.html>Linux for Astronomy</A> CD-ROM is out, and 
	contains a copy of NEMO.
</UL>
<H2>15 December 1995 </H2>
For release 2.3.4:
<UL>
<LI> made the dynamic object loader work for OSF1 V3.2 (dec alpha)
	(should also work for SGI and LINUX, 
	but the next release will make this
	formal)
<LI> new command  '<B>ldso</B>' that aids dynamic object loading more
  portably accross architectures.
<LI> various minor bug fixed and features added, e.g.
    <UL>
    <LI> <b>mkop73</b>: fixed bug on solaris
    <LI> <b>snaprotate</b>: allowed more than 3 rotations
    <LI> <b>snapscale</b>: reporting
    <LI> <b>ccdmom</b>: new program to take moments on a cube (simple version)
    <LI> <b>fitstiff</b>
    <LI> <b>ccdfits, fitsccd</b>: resolved some WCS issued around the CTYPE's
    </UL>
</UL>
<hr>

<H2>5 October 1995 </H2>
<UL>
<LI> The so-called portable random number generator from the Numerical
     Recepies library that NEMO uses is perhaps portable, but goes out
     of bounds a bit too often. Fixed by letting xrandom() spin until
     it's in range. This is part of release 2.3.3
<LI> loadobjDL.c will be patched to work with SGI IRIX 5.x (IRIX 4.x 
     is hopeless, I've given up on that now). IRIX 6.x to be confirmed.
     Not in release 2.3.3 yet.
</UL>

<p>

<H2>22 July 1995 </H2>
<UL>
<LI> I've added a <A HREF=bugs.html> known bugs list</A>, of which eventually
     most will go into this whatsnew list.
<LI> NEMO Release 2.3 is out!
        <UL>
        <LI> Undoubtedly  there will be small patch (incremental tar) 
             files coming out. Such new versions will be versioned
             with patchlevels, e.g. nemo_2.3.11.tar.gz will be
             patchlevel 11, and would require you to load 11
             upgrades, or get the new tarfile.
             <UL>
             <LI> 5-jul-95 (2.3.1) bootstrap file upgraded, 
                    small manual and man pages were changed, versioning
		    through the user interface, nemoinp, tablsqfit
             <LI> 22-jul-95 (2.3.2) bug fix in snapslit, and Makefile 
                    support
		    for automated updating the anon.ftp area.
             <LI> 5-oct-95 (2.3.3) xrandom/ran3 bug fixed, added snapplotv
                    and ccdsharp
             </UL>
        <LI> If your site uses Solaris *with* a LD_LIBRARY_PATH environment
             variable, check with your system mananger, or contact me
	     if you have trouble.
        <LI> I'm still working on the manual. 
        </UL>
</UL>

<hr>

<H2>19 April 1995 </H2>
<UL>
<LI> Release 2.3 is about to come out! From now on a release will have a version
consisting of major (2) and minor (3) version id, with patchlevels.
<LI> 26-may-95: too much time spent in HDF and FITSIO routines for
some of my own work. In addition something with -xcg92 compilation
broke on our solaris installation, and that needs to be tracked down
too. And some other fires.. Soooo, Release 2.3 won't be out until
mid june.
</UL>
<hr>

<A NAME=linux>
<H2>10 January 1995 </H2>
<UL>
<LI> LINUX version is running, including 
<A HREF="man_html/loadobj.3.html"> loadobj </A>. Since PGPLOT has been
ported to LINUX, there is nothing holding official LINUX support
back now. I expect this new release (version 2.3) to be in mid february.
<LI> Although we have always had support for a single precision
NEMO, ANSI compiling with more strict rules has set me back
considerably. Until *everything* relevant has been properly
prototyped, compiling with -DSINGLEPREC is not recommended. I hope
to fix this soon, but not in release V2.3
<LI> Added some <A HREF=
http://fits.cv.nrao.edu/traffic/scidataformats/faq.html> hdf </A> 
utilities: 
<A HREF=man_html/tsd.1.html> tsd </A>,
<A HREF=man_html/fitssds.1.html> fitssds </A>,
<A HREF=man_html/sdsfits.1.html> sdsfits </A>, and
<A HREF=man_html/snaphdf.1.html> snaphdf </A>.
</UL>
<hr>
<H2>16 November 1994 </H2>
<UL>
<LI> We are now running NCSA's new 
<A HREF=http://hoohoo.ncsa.uiuc.edu/docs/Overview.html> httpd </A> (V1.3) 
server. This has a new powerful
server include mechanism, and lots of other goodies. There may be
some problems with the current info you are reading, since some files
had to be converted. We are running this server with the option that
(server include) parsing is only done when the execute bit of a file
is turned on. It seems that that the new <I> netscape </I> WWW browser
has some problems with this, but 
<A HREF=http://www.ncsa.uiuc.edu/SDG/Software/Mosaic/Docs/web-index.html>
NCSA Mosaic </A> doesn't.

</UL>
<H2>8 October 1994 </H2>
<UL>
<LI> An <A href=nbody/index.html> Nbody Data Interchange Format </A>
     discussion group has been set up. This includes an email exploder
     (<I> nbody@astro.umd.edu </I>) and various archives of data in
    different formats and accompanying software.
<LI> An X-windows <a href=man_html/yapp.3.html> YAPP </a>
    (NEMO's graphics interface) has been installed. This software
    was written by Patrick Frisch, who has written a number of programs
    within the NEMO environment. (<i> pfrisch@walhall.uni-sw.gwdg.de </i>)
    You can 
    <a href=ftp://astro.umd.edu/pub/nemo/yapp_x.tar.gz>     
    pick up the patch file </a>
    (a compressed tarfile) from our
    anonymous ftp, and overload it on your current NEMO. Be aware, it
    also contains a NEW NEMORC startup file.
<LI> The ``public domain'' PLPLOT package (obtainable from
    <A HREF=ftp://dino.ph.utexas.edu/plplot> dino.ph.utexas.edu </A>) can now
    be used with a new YAPP device driver yapp_plplot.c.
<LI>
</UL>
<H2>7 August 1994 </H2>
<UL>
<LI>
    An experimental reference listing on N-body and-related
    <a href=methods.html> methodologies </a>.
<LI>
    The manual pages have now been converted using a patched up
    roff2html converter, and has links into the 
	<A HREF=http://www.cis.ohio-state.edu/man/sunos.top.html>
    SunOS manual pages</A>, where appropriate.
    You can start at the 
	<A HREF=http://carma.astro.umd.edu/nemo/man1.html?converted>
    seconds half of the man1 index </A> page.

<LI>
  The <A HREF="man/cat1/gaussfit.1"> gaussfit </A> program,
  for arbitrary least squares fitting
  and robust estimation, has been added with a NEMO interface.
<LI>
  <A HREF="man/cat1/snaprect.1"> snaprect </A> has been extended
  with more options to determine the shape of a potential, in
  addition it can determine the axial ratio profile. 
</UL>

<H2>12 June 1994 </H2>

<UL> 
<LI> A <A HREF=bootstrap> bootstrap </A> loader is supplied that takes
	away virtually all the work in installing NEMO. 
<LI> A <A HREF="nbody/questionnaire"> QUESTIONNAIRE </A> is available which
	will be used to design and prototype an interchange and archive
	format for particle simulation data. Please look at it, load it
	to your local disk (<B> Options/Load To Local Disk</B> in Xmosaic),
	fill in the blanks, and send me your copy by e-mail.
<LI> Added Quinn/Balcells conversion of their
    <A HREF="man/cat5/xvp.5"> xvp </A> format in the form of a sample
    <A HREF="man/cat1/xvpsnap.1"> xvpsnap </A> program. A few small
    mostly cosmetic (less verbosities, smaller <I>nmax</I>) were needed
    to relevant I/O subroutines.
</UL>

<H2>10 May 1994 </H2>

<UL>
<LI> Couchman' cosmological N-body simulator is available in
     $NEMO/usr/couchman. NEMO wrappers for his programs
<A HREF="man/cat1/prun.1"> prun </A> and
<A HREF="man/cat1/pstart.1"> pstart </A> have been written.
In addition, this resulted in an experimential I/O library
with access to fortran unformatted binary files from C routines.
See the manual pages for
<A HREF="man/cat3/unfio.3"> unfio(3) </A> and
<A HREF="man/cat3/memio.3"> memio(3) </A>.

</UL>

<H2>25 February 1994 </H2>

<UL>
<LI> The <A HREF=tipsy/tipsy.html> TIPSY </A> package has been installed;
    the source code is 
    intended to reside in $NEMO/usr/tipsy. Documentation is still limited,
    but being worked on. 
<LI> A new version of 
   <A HREF=starlab/starlab.html> Starlab </A> has been installed. We upgraded
    from 1.0 to 1.1.1. We now follow the convention of directory names, so
   <I> $NEMO/usr/starlab/1.1.1 </I> will be the value of $STARLABPATH.
</UL>

<A NAME=solaris>
<H2>24 January 1994 </H2>

With Solaris 2.3 (SUN OS 5.3) now running on a local UMD test machine,
most of NEMO is now running. This includes a smooth running  
<A HREF="man/cat3/loadobj.3"> loadobj </A> package, as well as a 
<A HREF="man/cat3/yapp.3"> yapp </A> in X (this one thanks to 
<I> Patrick Frisch </I>).

<B> NOTE: </B> the export tar files have not been updated yet, as much
more proper testing is needed.


<P>
Back to: <A HREF=nemo.html> NEMO Home page </A>, the
<A HREF=whatsup.html> What's Up </A>, or the
<A HREF=whatsdown.html> What's Down </A> page.

</BODY>
<|MERGE_RESOLUTION|>--- conflicted
+++ resolved
@@ -24,14 +24,10 @@
 <A NAME=4_2_2>
 <H2> 4.2.2:  in github</H2>
 <UL>
-<<<<<<< HEAD
+  <LI> (6-may-2021) New stacking style program:
+    <A HREF=man_html/rvstack.1.html>rvstack</A> 
   <LI> (2-may-2021)  Result on an M1 compilation showed 4/6 codes with an impressive
     <A HREF=man_html/bench.5.html>NEMOBENCH5 score</A> of
-=======
-  <LI> (6-may-2021) New stacking style program:
-    <A HREF=man_html/rvstack.1.html>rvstack</A> 
-  <LI> (2-may-2021)  Result on an M1 compilation showed 4/6 codes with an impressive NEMO5 score of
->>>>>>> ded6e437
     1310, but also showed the default compiler (hpc.sourceforge.net) was much more strict C99
     and failed many programs. Work to do, and its taking place in the M1 git branch. The final score
     when all 6 codes were working was 1269.
