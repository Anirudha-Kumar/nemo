<HTML>
<HEAD>
<TITLE> What's New in NEMO</TITLE>
</HEAD>

<BODY>

<H1> What's New in NEMO </H1>

<!--
    
The latest official export version is
   --#include file="lastftp" --
</A>, though you can also try the probably more recent
<A HREF=ftp://ftp.astro.umd.edu/pub/nemo/nemo_cvs.tar.gz> 
nemo_cvs.tar.gz </A>, which is a CVS enabled
directory tree for anonymous CVS. The file 
<A HREF=ftp://ftp.astro.umd.edu/pub/nemo/VERSION_cvs>VERSION_cvs</A>
contains a timestamp of that creation.
<p>
<hr>
-->

<A NAME=4_4_0>
<H2> 4.4.0:  in github</H2>
<UL>
<<<<<<< HEAD
  <LI> (May 12, 2022) default gfortran compilation now add -std=legacy, since the
    compiler is now using a picky 2018 standard
=======
  <LI> (May 15, 2022) table I/O: column 0 was not understood, added column range check
  <LI> (May 10, 2022) gaia_snapshot.py - downloads a gaia based snapshot, optionally with
       a density estimator, great for viewing in glnemo2 - PJT + JCL
>>>>>>> 437aef31
  <LI> (May 8, 2022) the new table interface has been merged into the master branch.
    The <A HREF=man_html/table.3.html>table(3NEMO)</A> manual page has implemented
    most of the important parts of the planned API. This should make it easier to
    work with tables with an arbitrarely large number of columns and/or rows, as
    long as they fit in memory.
  <LI> <B>tablines</B> was renamed to <B>tabrows</B> to be consistent with row/col concept
    in the new table interface.
</UL>
  
<A NAME=4_3_1>
<H2> 4.3.1:  5-may-2022 </H2>
<UL>
  <LI> (Mar 19, 2022) images should all use axis=1; image writing will warn if not
  <LI> (Feb 10, 2022) branch <B>table2</B> created to finish the table V2 implementation.
  <LI> (Feb 2022) Various tools for the (snapshot/orbit) BOOM project upgraded:
    snaptipsy, tipsysnap, snapcopy, stoo, orboom, orbstat.  Started an example in
    <A HREF=https://github.com/teuben/nemo/blob/master/docs/examples/boom.md>boom.md</A>

  <LI> (Jan 20, 2022) Get some working exaples with gadget files and clarify current state of their versions. The man page
    <A HREF=man_html/gadget.5.html>gadget</A> will be updated for this.
  <LI> (Jan 8, 2022) Fixed WCS in
    <A HREF=man_html/potccd.1.html>potccd</A>, added new program
    <A HREF=man_html/ccdl2.1.html>ccdl2</A> to find Lagrange points in a 2D grid potential.
</UL>
  
<A NAME=4_3_0>
<H2> 4.3.0:  7-jan-2022 </H2>
<UL>
  <LI> (Jan 6, 2022)  Merged the nearly complete M1 branch to master; some merging with other old code for new release
  <LI> (Dec 30, 2021) New parameter grabbing program (shortcut for grep/awk...)
    <A HREF=man_html/txtpar.1.html>txtpar</A> and big update/bugfix for
    <A HREF=man_html/tabdms.1.html>tabdms</A> 
  <LI> The default anaconda3 install is now 2021.05
  <LI> (Oct, 2023)  <A HREF=https://www.gnu.org/software/gnuastro/>gnuastro</A>
       is now installable via mknemo (courtesy ADASS meeting) - trying out a demo program <B>fitsgnu</B>
  <LI> (July 12-15 2021) This week is the AMUSE workshop. So a few NEMO-ish highlights:
    <UL>
      <LI> <A HREF=https://github.com/GalacticDynamics-Oxford/pyfalcon>Python interface for the fast-multipole gravity solver falcON </A>
      <LI> <A HREF=https://clustertools.readthedocs.io/en/latest/initialize.html#load>ClusterTools</A> reads gyrfalcon (NEMO) data 
    </UL>
      
  <LI> Images now read the Object name, coming from FITS, and pass it on. Like the proper
    handling of the WCS axis=1 mode, not all programs have been converted.
  <LI> (22-may-2021) New stacking style program:
    <A HREF=man_html/ccdstack.1.html>ccdstack</A>     
  <LI> (6-may-2021) New stacking style program:
    <A HREF=man_html/rvstack.1.html>rvstack</A> 
  <LI> (2-may-2021)  Result on an M1 compilation showed 4/6 codes with an impressive
    <A HREF=man_html/bench.5.html>NEMOBENCH5 score</A> of
    1310, but also showed the default compiler (hpc.sourceforge.net) was much more strict C99
    and failed many programs. Work to do, and its taking place in the M1 git branch. The final score
    when all 6 codes were working was 1269.
  <LI> (29-apr-2021) One more code added to the 5sec bench, now called "make bench5" (from bench3) -
    the NEMO5 score will be defined as 5000/average_runtime, such that a score of 1000 is the
    first benchmark machine I used (i5-1135G7)
  <LI> (27-apr-2021) We started to convert the old NEMO manual from latex to reStructuredText (RST)
    so changes are immediately visible on <A HREF=https://astronemo.readthedocs.io/>ReadTheDocs</A>.
  <LI> (20-apr-2021) Added new historic program
    <A HREF=man_html/epic5.1.html>epic5</A> to compute Lindblad orbits in an oval potential.
    The original idea is outlined in
    <a href=https://ui.adsabs.harvard.edu/abs/1994ASPC...66...29L> 1994ASPC...66...29L</A>
    and the final code presented in
    <A HREF=https://ui.adsabs.harvard.edu/abs/2012MNRAS.421.1089P> 2012MNRAS.421.1089P </A>.

  <LI> (19-apr-2021) Added new historic program
    <A HREF=man_html/mkvh60.1.html>mkvh60</A> and added von Hoerner's 1957 (!) random number generator to create this style
    of homogeneous spheres. See <A HREF=https://ui.adsabs.harvard.edu/abs/1960ZA.....50..184V>1960ZA.....50..184V</A>

  <LI> (15-apr-2021) Trying out a new automated <A HREF=man_html/bibcode.html>bibcode</A> listing which summarized and links
    all codes in NEMO that have refereed papers on <A HREF=https://ui.adsabs.harvard.edu/>ADS</A>
    (as opposed to <A HREF=https://paperswithcode.com>Papers with Code</A>)

<LI> (7-apr-2021) Apple's long SIP arm reared it's ugly head again, a side effect of the MAC fix caused
    falcon's bodyfun to fail on linux. should be fixed now.
  <LI> Benchfile introduced, with a function similar to the Testfile, all parallel to the Makefile
  <LI> The "make bench5" command will now run 5 nbody codes, each tuned to take 5sec cpu on an i5-1135G7
   <pre>
     $ /usr/bin/time src/scripts/nemo.bench mode=3
     NEMOBENCH: (2021-03-21) bench3566979 : nbody0=3072 nbody1=10240 nbody3=1000000 size=256 clean=1 bsf=0 tmp=bench3566979
     Linux XPS13 5.6.0-1048-oem #52-Ubuntu SMP Thu Feb 18 11:37:00 UTC 2021 x86_64 x86_64 x86_64 GNU/Linux
     Fri 09 Apr 2021 08:44:36 PM EDT
     Equal CPU time per code, no output files to check
     Codes:  directcode [mkplummer] gyrfalcON hackcode1 [mkorbit] orbint potcode
     Tstop: 4.28 5.64 7.89 787400.0 6.66 [5sec CPU for each on a 11th Gen Intel(R) Core(TM) i5-1135G7 up to 4.2GHz]
     .1.23.45.
     CPU_USAGE  directcode  :  5.00  5.00  0.00  0.00  0.00  1840028621
     CPU_USAGE  gyrfalcON   :  4.97  4.96  0.00  0.00  0.00  1840029122
     CPU_USAGE  hackcode1   :  5.01  5.00  0.00  0.00  0.00  1840029619
     CPU_USAGE  orbint      :  5.04  5.04  0.00  0.00  0.00  1840030121
     CPU_USAGE  potcode     :  5.04  5.02  0.01  0.00  0.00  1840030625
     Cleaning bench3566979 (use clean=0 to prevent this)
     25.07user 0.02system 0:25.09elapsed 100%CPU (0avgtext+0avgdata 7084maxresident)k
     72inputs+4040outputs (3major+6909minor)pagefaults 0swaps
   </pre>
   If you run this on older or newer machines, you will most likely see a divergence in speed ratios between the different programs.
</UL>


<A NAME=4_2_1>
<H2> 4.2.1:  12-feb-2021</H2>
<UL>
  <LI> (12-feb-2021) wrapped up the MAC SIP issues (or so I thought)
  <LI> (11-feb-2021) added new program 
        <A HREF=man_html/ccdspec.1.html>ccdspec</A> 
    with a simple correlation statistic to assess normalcy
  <LI> (8-feb-2021) back to previous default: shared libs remains enabled by default, so on a mac you will need to use
    --disable-shared now.
  <LI> (6-feb-2021) major issue on recent Mac:  latest (clang 11.0.0)) Xcode does not compile gyrfalcON anymore,
    but brew based gcc-10 (10.2.0) works. More importantly, the SIP implementation causes shared libraries to not work
    in scripts, or any system that will then filter out $DYLD_LIBRARY_PATH.   Thus the default is now that
    shared libraries will not be made. Use --enable-shared if you want it back (e.g. on linux). Note that the NEMO
    library has not worked in shared library mode for a while.
</UL>

<A NAME=4_2_0>
<H2> 4.2.0:  28-jan-2021 (a.k.a. the Corona release) </H2>

Although there is still a raging virus, it's just time to wrap this up this release
given the large number of updates.
<UL>
  <LI> (28-jan-2021) latest benchmark on the fastest laptop I have:
    <pre>
   $ /usr/bin/time src/scripts/nemo.bench 
   NEMOBENCH: (2020-11-22) bench3555175 : nbody0=3072 nbody1=10240 nbody3=1000000 size=256 clean=1 bsf=0 tmp=bench3555175
   Linux XPS13 5.6.0-1042-oem #46-Ubuntu SMP Thu Jan 7 00:51:04 UTC 2021 x86_64 x86_64 x86_64 GNU/Linux
   Wed 27 Jan 2021 10:47:32 PM EST
   Times:  directcode hackcode1 mkplummer gyrfalcON potcode mkspiral ccdmath ccdpot mkorbit orbint
   Skipping BSF testing. Use bsf=1 to enable this.
   CPU_USAGE directcode : 2.35    2.35 0.00  0.00 0.00  1750203216
   CPU_USAGE gyrfalcON :  1.75    1.75 0.00  0.00 0.00  1750203579
   CPU_USAGE hackcode1 :  1.26    1.26 0.00  0.00 0.00  1750203452
   CPU_USAGE mkorbit :    0.00    0.00 0.00  0.00 0.00  1750204776
   CPU_USAGE mkplummer :  0.01    0.00 0.00  0.00 0.00  1750203578
   CPU_USAGE mkspiral :   4.26    3.09 1.16  0.00 0.00  1750203905
   CPU_USAGE orbint :     0.64    0.64 0.00  0.00 0.00  1750204777
   CPU_USAGE potcode :    1.49    1.49 0.00  0.00 0.00  1750203755
   Processor:  11th Gen Intel(R) Core(TM) i5-1135G7 @ 2.40GHz
   Cleaning bench927512 (use clean=0 to prevent this)
   15.08user 1.32system 0:16.40elapsed 100%CPU (0avgtext+0avgdata 174172maxresident)k

</pre>

  <LI> (jan-2021) CCD images should now all be using a reference pixel, where in the
    old code (0,0,0) was hardcoded and Axis=0. Images should now have Axis=1, otherwise
    code was not converted yet.
  <LI> (jan-2021) new programs:  ccdmoms, ccdellint, lmtinfo, ccdzshift
  <LI> Code made C99 clean, mostly.
  <LI> (oct-2020) new programs:  tabgen, snapnear, bigread, snapipdist
    new script;  mk_cone, mklut
  <LI> (30-may-2020)  the command <B>mknemo barolo</B> attempts to install the
    <A HREF=https://editeodoro.github.io/Bbarolo/>BBarolo</A> program for rotation curve analysis of 3D cubes.
Another useful tool to automated parameter editing is
<A HREF=man_html/pedit.8.html>pedit</A>. An example is in a new script
<A HREF=https://github.com/teuben/nemo/blob/master/scripts/csh/do_neeleman>do_neeleman</A>

<Li> (16-may-2020)  new program <A HREF=man_html/mktabdisk.1.html>mktabdisk</A> to make fake disks to
  simulate observe PPV cubes

  <LI> (11-may-2020) benchmark streamlined:
<pre>    
  $ /usr/bin/time src/scripts/nemo.bench
  NEMOBENCH: (2020-05-05) bench129749 : nbody0=3072 nbody1=10240 nbody3=1000000 size=256 clean=1 tmp=bench129749
  CPU_USAGE ccdpot :     11.94   11.93 0.00  0.00 0.00  1718371453
  CPU_USAGE directcode :  4.02    4.01 0.00  0.00 0.00  1718369452
  CPU_USAGE gyrfalcON :   2.49    2.48 0.00  0.00 0.00  1718370096
  CPU_USAGE hackcode1 :   2.41    2.39 0.01  0.00 0.00  1718369854
  CPU_USAGE mkorbit :     0.00    0.00 0.00  0.00 0.00  1718372647
  CPU_USAGE mkplummer :   0.01    0.00 0.00  0.00 0.00  1718370095
  CPU_USAGE mkspiral :    8.17    5.90 2.23  0.00 0.00  1718370635
  CPU_USAGE orbint :      1.16    1.15 0.00  0.00 0.00  1718372647
  CPU_USAGE potcode :     2.90    2.89 0.00  0.00 0.00  1718370345
  Cleaning bench129749 (use clean=0 to prevent this)
  30.83user 2.53system 0:33.39elapsed 99%CPU (0avgtext+0avgdata 174280maxresident)k
  0inputs+4413976outputs (0major+509968minor)pagefaults 0swaps
</pre>
although this is on my T480 Lenovo laptop (i7-8550U CPU @ 1.80GHz) I have yet to see any desktop being
to beat this.
  <LI> (26-apr-2020) tabplot and tabhist have a new <b>pyplot=</b> keyword to write a template starting point for matplotlib plotting
  <LI> (24-apr-2020) Experimental <A HREF=https://www.astro.umd.edu/~teuben/nemo/deb/>debian packages for NEMO</A>
  <LI> (23-apr-2020) small fix for Ubuntu 20.04 LTS
  <LI> (10-apr-2020) the <A HREF=faq.html>FAQ</A> has been revived.
  <LI> (21-mar-2020) RSS feed re-instated. Now using https://teuben.github.io/nemo/rss.xml
  <LI> (13-mar-2020) fixed the  <B>mknemo uns_projects</B> install, which now
    installs both
    unsio and uns_projects.  After this the following command may be an amusing screensaver
    <pre>
      mkspiral - nbody=10000| gyrfalcON - - step=0 eps=0.05 kmax=6 logfile=/dev/null | uns_density - - all | glnemo2 - all play=t
      </pre>

  <LI> (14-feb-2020) resurrected an easier install of
     <A HREF=man_html/gadget.1.html>gadget2</A>
    via mknemo, added a galaxy benchmark
    
  <LI> <A HREF=man_html/snapmstat.1.html>snapmstat</A>
    now computes the <b>select=</b> string for
    <A HREF=man_html/glnemo2.1.html>glnemo2</A>    
    to help visualizing complex systems with many mass species 
  <LI> Moved more package install scripts into mknemo.d, where they can use the new tar
    caching (hdf4, hdf5, cfitsio, gsl, fftw, wcslib) scheme
  <LI> Some integration of NEMO's configure with the falcON makefile's (currently -fopenmp and -march=native are set this way)
  <LI>  
    install instructions updated; see $NEMO/usr/zeno
  <LI> A frontend to the
    <A HREF=http://lp-vicode.fcaglp.unlp.edu.ar/>LP-VIcode</A>, which computes a series of chaos indicators
for orbits, is available as
<A HREF=man_html/runlpvi.1.html>runlpvi</A>
  <LI> (29-dec-2019) Each NEMO program can now use openmp calls, but I continue to be frustrated how hard it is to speed things up.
  <LI> (26-dec-2019) Some overhaul of the autoconf based configure/make system. For HDF4, HDF5 and CFITSIO there are now direct install methods
    which install these packages under $NEMO/opt.
    This also bypasses a lot of the issues of non-standard installation paths
    that centos and ubuntu are often using. There is also a new "simpler"  <B>install_nemo.sh</B> script.
  <LI> (20-dec-2019) <A HREF=https://github.com/teuben/nemo/blob/master/nemo_start_example.ipynb>jupyter notebook</A> support, as long as you
    find a way to copy the new <B>nemo_start.py</B> somewhere in your $PYTHONPATH.  More to come here.
</UL>
  
<A NAME=4_1_0>
  <H2> 4.1.0:  10 December 2019 (a.k.a. the IAS release) </H2>

  Inspired by a visit to the IAS, including a presentation, this was released before the drive back to DC.
  
<UL>
  <LI> Added the <A HREF=https://github.com/teuben/nemo/blob/master/src/orbit/potential/data/hh64.c>
    Henon Heiles 1964 potential</A>, another Princeton contribution to the field!
  <LI> Added optional (but now defaulted as such) writing Phi/Acc to orbits
  <LI> (dec-2019) simplified install with a travis C/C++ CI on github,
    results on <A HREF=https://github.com/teuben/nemo/actions>Github Actions</A>.
  <LI> (dec-2019) better support for BASH users, notably the falcON environment
  <LI> (nov-2019) New program <A HREF=man_html/bsf.1.html>bsf</A> to help with benchmark data regression.
  <LI> (nov-2019) New program <A HREF=man_html/sdinfo.1.html>sdinfo</A> to test SDFITS files
  <LI> (nov-2010) A new maintenance script "mktasklist" will maintain the "help=u" tasklist, possible for codemeta.json/CITATION.cff (nov)
  <LI> (nov-2019) The optional "make python" target can now install an anaconda3 private to NEMO.
    Use python_start.sh to add to your shell. Install this after NEMO has been installed. It will also install python tools used in
    stellar dynamics
  <LI> (oct-2019) Some support for EAGLE data with <A HREF=man_html/eaglesnap.1.html>eaglesnap</A>.
    Inspired by <A HREF=https://github.com/kyleaoman/martini>martini</A>.  There is an
    <A HREF=examples/eagle.html>example</A> showing this in action
  <LI> <A HREF=examples/sh76.html>Sanders and Huntley 1976 orbits added</A>
  <LI> galaxy V1.5 now supported 
  <LI> install script renamed from test_a_new_nemo_git to install_nemo
  <LI> (feb-2019) support for NBODY6 via runbody6
  <LI> (feb-2019) darwin (MacOSX) installation now defaults to the one using <A HREF=https://brew.sh>Homebrew</A>, though
    with "brew install pgplot" installed version, you can now also use "install_nemo brew=1"
</UL>

<A NAME=4_0_0>
  <H2> 4.0.0:  1 January 2018 (a.k.a. the ESO release) </H2>

  During my mini-sabattical at ESO found some time to switch from CVS to GIT.
  
<UL>
<LI> conversion of our source code based in CVS to GIT. Source on
  <A HREF=https://github.com/teuben/nemo>  https://github.com/teuben/nemo</A>, docs now served via github pages on
  <A HREF=https://teuben.github.io/nemo>   https://teuben.github.io/nemo</A>.  The conversion process is
  when you see versions 3.9.x.
<LI> pgplot has been split into a separate git repo on
  <A HREF=https://github.com/teuben/pgplot>  https://github.com/teuben/pgplot</A>, though this code is shared with miriad. Since MIRIAD has not been converted
  to git yet, sans the fork at
<A HREF=https://github.com/pkgw/carma-miriad>carma-miriad</A>, this will need to be resolved. Apart from the dormant Caltech site, various Linux and Mac distros also make pgplot available, e.g. in Ubuntu "apt install pgplot5" works with
NEMO as well. Another PGPLOT re-implemention seems to be in the <A HREF=http://giza.sourceforge.net/>giza</A> package,
but not all pgplot functions are fully implemented yet.
  
<LI> The <A HREF=http://www.astro.umd.edu/nemo> old NEMO website </A> should disappear.... but will likely
  remain available for a while.
 
</UL>


<A NAME=3_3_3>
<H2> 3.3.3:  in CVS </H2> (never released)
<UL>
<LI> lots of small updates in 2015 and 2016, but no numbered release was created.  
<LI> (16-oct-2015) update glnemo2 to 1.9.0, reading 2D and 3D fits files
<LI> (14-feb-2015) update glnemo2 to 1.8.1, Qt5 now fully supported,
  <a href=http://projets.lam.fr/projects/glnemo2/wiki/Download>
linux binaries are now also available. </A>
<LI> (20-jun-2014) updated to UNSIO 1.0.1 : <A HREF=http://projets.lam.fr/news/126> here</A>
<LI> (19-jun-2014) updates to gyrfalcON
</UL>

<A NAME=3_3_2>
<H2> 3.3.2:  14 March 2014 (a.k.a. the Artic Vortex release)</H2>
<UL>
<LI> (14-mar-2014) lots of minor updates to man pages and a number of ccd image tools
<LI> (13-mar-2014) update glnemo2 to 1.6.1, it now compiles with qt5 (and qt4 still too)
<LI> (12-mar-2014) updated <A HREF=http://projets.lam.fr/projects/unsio/>UNSIO</A> to 1.0.0!!, this
also include python support (see $NEMO/py/modules after this has been installed)
<LI> (17-sep-2013) new <A HREF=man_html/runbulgerot.1.html>runbulgerot</A> program to compute rotation curves of Sersic bulges (Noordermeer,2008)
<LI> massive updates to glnemo2/unsio
<LI> (29-mar-2013) updated supper for <A HREF=http://astronomy.swin.edu.au/s2plot/>
	s2plot</A>. No changes needed to 
 <A HREF=man_html/snaps2plot.1.html>snaps2plot</A> itself.
<LI> (10-mar-2013) added 3body.tab and a script mk_3body to run the orbits
from the <A HREF=http://arxiv.org/abs/1303.0181>
Suvakov & Dmitrasinovic (2013)</A> paper.
<LI> (13-feb-2013) more consistent usage of voxel units and using moments and such that reporting total
emission from cubes and moment maps via snapgrid, ccdmom is consistent.
<LI> (24-jan-2013) clean up some macos 10.8 installation issues, now fully clean, though Ubuntu 12 now
needs the DSO linking fix (e.g. uncomment the NEMO_CFLAGS1 macro in $NEMOLIB/makedefs)

<LI> (17-jan-2013) branched MATDEF, to clarify CDEF and FORDEF with the goal to switch over to FORDEF
<LI> nothing new yet,  updates to rundiskfit expected.
</UL>

<A NAME=3_3_1>
<H2>3.3.1: 14 Sep 2012  (a.k.a. the NEMO 3D release) </H2>

Coinciding with the re-release of the namesake movie.
<UL>
<LI> (13-sep-2012) <A HREF=man_html/rundiskfit.1.html>rundiskfit</A>  
frontend to run the Spekkens/Sellwood velfit updated version dubbed <B>diskfit</B>. See their 
<A HREF=http://www.physics.rutgers.edu/~spekkens/diskfit/>website</A>.
(new)

<LI> (17-aug-2012) <A HREF=man_html/ccdsky.1.html>ccdsky</A>,a program
to simplify scaling between simulations and observations.
(new)

<LI> as of a while back, within <A HREF=http://carma.astro.umd.edu/miriad/>MIRIAD</A>
	you can install NEMO with the command
	<B>mir.install nemo</B>
<LI> (8-feb-2012) version 1.40 of <A HREF=http://projets.oamp.fr/projects/glnemo2>
glnemo2</A> released .
<LI> NEMO is now in <A HREF=http://ascl.net/1010.051>ASCL</A>
<LI> many updates to gryfalcON
<LI> (15-may-2011) <A HREF=man_html/orbintv.1.html>orbintv</A>  high order variable timestep orbit integrator (new) 
<LI> (3-may-2011) version 1.20 of  glnemo2 released - major release. 
	
	See also <A HREF=http://www.youtube.com/watch?v=06jG2Wr212M>this movie</A> and 
	<A HREF=http://projets.oamp.fr/projects/glnemo2>the glnemo2 website</A>
<LI> (24-feb-2011) version 1.11 of glnemo2 released
<LI> (14-feb-2011) <A HREF=man_html/snaps2plot.1.html>snaps2plot</A>  (new) 
<LI> (8-feb-2011)  <A HREF=man_html/ccdhist.1.html>ccdhist</A> (new)
<LI> (3-feb-2011)  <A HREF=man_html/velmap.1.html>velmap</A> (new)
and <A HREF=man_html/velfit.1.html>velfit</A> (updates)
<LI> (24-nov-2010) improved version of UNSIO (also handling NEMO style pipe),
including some new tools in the UNS_PROJECT, such as
<A HREF=man_html/uns_2dplot.1.html>uns_2dplot</A>. See also
a new <A HREF=examples/uns.html>example</A>
Compiling and linking does require a few extra tools and libraries, 
such as cmake, sqlite.
<LI> (24-may) some more adjustments in the default gfortran scheme
</UL>

<A NAME=3_3_0>
<H2>3.3.0: 22 May 2010  (a.k.a. the Leiden Release) </H2>
<UL>
<LI> a pre-release of the UNSIO, Unified Nbody Snapshot I/O, library ,
	as discussed at the amuse2010 meeting in Leiden. It also uses a new
	<A HREF=http://www.cmake.org/>cmake</A> procedure for installation.
<LI> gfortran now the default compiler (V4.1 or earlier cannot use pgplot/gif drivers)
<LI> (23-apr-10) major rework on glnemo2:
  <UL>
  <LI> added experimental reader for RAMSES smulation files 
  <LI> added gyrfalcON's runtime manipulator (see glnemo's README file)
  <LI> a <A HREF=man_html/glnemo2.1.html>glnemo2</A> man page
  </UL>
<LI> (24-dec-09) <A HREF=man_html/tkrun.l.html>tkrun</A> can now save/load key files
<LI> (dec-09) a new type "halfp" (16 bit floats) added to NEMO, can be used in I/O.
<LI> (9-dec-09) tablsqfit now has an option to fit with errors in X *and* Y, 
	and uses mpfit (working) or NR's fitexy (testing) for this. Currently
	a compiler option since it is being tested.
<LI> (14-sep-09) density2 (new), a faster version of hackdens
<LI> (10-aug-09)  ** certain files > 2GB failed, now fixed ** 
<LI> (8-aug-09) <A HREF=man_html/snappat.1.html>snappat</A> (new), convert
a snapshot to a Particle-Attribute-Time (PAT) cube for fast processing
in e.g. IDL
<LI> during PiTP: several programs updated, a few new programs:
<A HREF=man_html/mkh41.1.html>mkh41</A> ,
<A HREF=man_html/mk2body.1.html>mk2body</A> ,
<A HREF=man_html/orbmax.1.html>orbmax</A> ,
<LI> (jul-09) glnemo2, an significant update to
<A HREF=man_html/glnemo.1.html>glnemo</A> (new)
<LI> (jun-09) <A HREF=man_html/snapmap.1.html>snapmap</A> (new),
alternative to <A HREF=man_html/snapgrid.1.html>snapgrid</A>
<LI> (apr-09) <A HREF=man_html/snapifu.1.html>snapifu</A> (new),
alternative to <A HREF=man_html/snapgrid.1.html>snapgrid</A> for
irregular grids
<LI> (26-feb-09) <A HREF=man_html/runmond.1.html>runmond</A> (new), a
frontend to Ciotti et al.'s MOND integrator
<LI> attempting a clean compile with g++ instead of gcc
</UL>

<A NAME=3_2_5>
<H2>3.2.5: 10 September 2008 </H2>

<UL>
<LI> (20-jun) various updates to the NEMO library which will require a complete "cd $NEMO/src/;make clean install"
	because a few fundamental header files have changes.
<LI> (24-sep) added 
	<A HREF=mkgalaxy_user_guide.pdf>mkgalaxy</A>, a frontend for 
	<A HREF=man_html/mkWD99disc.1.html>mkWD99disc</A> and
	<A HREF=man_html/mkhalo.1.html>mkhalo</A>
	to build a halo-buge-disk galaxy model (Dehnen)
<LI> (25-may) patches to allow objects > 2GB. (allocate.c, stdinc.h, filesecret.c)
<LI> (8-nov) added 
	<A HREF=man_html/nemo2gadget.1.html>nemo2gadget</A>
	and
	<A HREF=man_html/snapgridsmooth.1.html>snapgridsmooth</A> (JCL)
<LI> (7-nov) added 
	<A HREF=man_html/gadget2nemo.1.html>gadget2nemo</A>
	and a toy program
	<A HREF=man_html/mkcosmo.1.html>mkcosmo</A> for some cosmology trials.
<LI> (26-sep) glnemo now also can display velocity vectors in 3D
<LI> (31-aug) fixed various installation problems, added optional png support for pgplot, fixed some SINGLEPREC issues
<LI> (15-aug) resurrected hackcode3 and quadcode (and various other prototype fixes)
<LI> (10-aug) slightly overhauled directory structure for the public version of falcON [use: <B>cvs update -dP</B> to update ].
	We are still shaking down some installation issues with this.
<LI> (6-aug) Various small updates cleaned up from the GH-2006 summerschool - they will trickle
	in over the coming week.
</UL>

 <A NAME=3_2_4>
<H2>3.2.4: 5 August 2006 (a.k.a. the Puebla release) </H2>
This was the release the day after the GH-2006 summerschool ended.

<UL>
<LI> (5-aug) general cleanup for the Puebla release
<LI> (1-aug) (upd) gyrfalcON cleaned up during GH2006 school.
<LI> (12-jul) (upd) new release of falcON: new bodyfunc (an improved version
	of NEMO's bodytrans) + improved manipulator support   [gcc 4.1.1 initially failed, now ok]
<LI> (6-jul) (upd) fixed gadget interfaces 
<LI> (22-may) (new) <A HREF=man_html/CGS.1.html>CGS</A> integrator released (Trenti)
<LI> (26-apr) (upd) glnemo (V0.90) - animations, octree engine (Lambert)
<LI> (15-apr) various fixes for installing under <A HREF=macosx104.html>macosx 10.4</A> (the story hasn't ended yet)
<LI> (31-mar) gyrfalcON updated to 3.0.5. utils/ split from falcON/.   Now also
	works with gcc 4.1.0  (Dehnen)
<LI> (8-mar) (upd) configure now derived from an  .ac file, not .in, adding
	UNFIO_HDR_SIZE into config.h
<LI> (28-feb) (new/upd) <A HREF=man_html/runbody4.1.html>runbody4</A> interface
	to runing Nbody4 (or Brut4), and adapted 
	<A HREF=man_html/unfio.3.html>unfio</A> to deal with the
	new gfortran unformatted I/O format.
<LI> (19-feb) (upd) <A HREF=man_html/mdarray.3.html>mdarray</A> data are now
	in sequential memory. Several programs (mkconfig,mktt72,mkpolytrope) 
	were updated so they can use dynamic memory.
<LI> (7-feb) (upd)  <A HREF=man_html/snapgrid.1.html>snapgrid</A> (V5.1) new
	option integrate=t to deal with particles that represent a density.
<LI> (9-dec) (upd) stropen() will now read files that look like URL's
<LI> (5-dec) (upd) pgplot install able to select compiler  dialects and detect x86_64
<LI> (21-nov) (upd) tablsqfit and tabnllsqfit added fit=gauss1d and gauss2d
<LI> (16-nov) (upd) various small bugfixes submitted for the falcON tools (Dehnen)
<LI> (15-nov) (upd) <A HREF=man_html/snapshell.1.html>snapshell</A> (V2.1)
rewritten and different more clear user interface.
<LI> (7-nov) <A HREF=man_html/glnemo.1.html>glnemo</A>
now has sample manipulator included to watch a gyrfalcON "live". You
will need to use <I>cvs update -d</I> for this update.
<LI> (2-nov) new programs: <A HREF=man_html/ccdmerge.1.html>ccdmerge</A> 
	and <A HREF=man_html/snapplot3.1.html>snapplot3</A> 
<LI> (27-oct) gyrfalcON has been updated to 3.0.4, the
	<A HREF=man_html/gyrfalcON.1.html>manual page</A> 
	has also been updated. Major new feature is the use
	of <B>accname=</B> instead of
	<B>potname=</B>, an enhanced version of
	<A HREF=man_html/potential.5.html>potential</A>. Run-time
	<A HREF=man_html/manipulator.5.html>manipulator</A>
	files (<B>manipname=</B>) are also introduced in this version. 
<LI> (17-sep) The
	<A HREF=man_html/layout.3.html>layout</A> library
	 can now use GNU readline to read commands. Testing in
	 <A HREF=man_html/tabplot.1.html>tabplot</A> using the
	<B>readline=t</B> keyword. Also added support in configure
	to force readline off.
<LI> (20-aug) [new] gadget.install: script to aid and simplify in installing
	various versions of 
	<A HREF=http://www.mpa-garching.mpg.de/gadget/>Gadget2</A>.
	In addition, gadget I/O will get optional support
	for <A HREF=http://hdf.ncsa.uiuc.edu/HDF5/>hdf5</A> format.
</UL>


 <A NAME=3_2_3>
<H2>3.2.3: 1 August 2005 (a.k.a. Amsterdam release) </H2>
This was the (modest 5c)
<A HREF=http://modesta.science.uva.nl/modest/modest5c/index.html>
nbody-school</A> release.

<UL>

<LI> (1-aug)  Resurrected
 <A HREF=man_html/dtos.1.html>dtos</A>. and
 <A HREF=man_html/stod.1.html>stod</A> to keep the conversion of data
between nemo and starlab going. 
<LI> (11-jul) some more patches for Fedora Core 4
<LI> (11-dec)  <A HREF=man_html/glnemo.1.html>glnemo</A>, fairly major
	update, also works with gcc4.
<LI> (4-jul) (new)  <A HREF=man_html/ccdmos.1.html>ccdmos</A>  simple mosaicer
<LI> (2-jun) new routines <I>put_data_blocked</I> and <I>get_data_blocked</I>
	allowing blocked (sequential) I/O. These routines work much like
	their random counterparts, 
	 <I>put_data_ran</I> and <I>get_data_ran</I>
	except I/O must occur sequentially. No doubt some bugshaking will
	be needed.
<LI> (13-may) (new)  <A HREF=man_html/tabextinct.1.html>tabextinct</A>  and
 <A HREF=man_html/tabint.1.html>tabint</A>.
<LI> (13-may) various cleanups for 64 bit based machines, made GSL a little easier to
	be enabled.
<LI> (12-may) (new)  <A HREF=man_html/tabfilter.1.html>tabfilter</A>  and tabtrend
<LI> (9-may) (new/upd) <A HREF=man_html/tabdate.1.html>tabdate</A> 
	date/time conversions in tables.
<LI> (18-apr) (new) <A HREF=man_html/mkgalorbit.1.html>mkgalorbit</A> computes galactic orbits from observational quantities
<LI> (11-apr) added nmodel= to mkplummer (mostly for benchmarking)
<LI> (28-mar) some additional fixes for cygwin, but still too far from an automated install.
	See <A HREF=man_html/bench.5.html>benchmarks</A> for some standard
	NEMO benchmarks. Basic conclusion: don't use cygwin for any serious
	work,particularly the I/O is nearly a factor of 10 worse, and 
	C++ code runs about 2-4 slower. C and Fortran much closer.
<LI> (25-mar) (new) <A HREF=man_html/snappot.1.html>snappot</A> computes potentials/forces from analytical potentials
<LI> (16-mar) yapp's pl_matrix() now has a blankvalue argument, for better ccdplot results
<LI> (15-mar) cleaned up a number of files so NEMO compiles with g++
<LI> (14-mar) many revisions to io_nemo (JCL)
<LI> (7-feb) (new) <A HREF=man_html/potrot.1.html>potrot</A> computes
an (angular averaged) rotation curve from a potential.
<LI> (2-feb) moment's have been updated to handle moving moments
<LI> (5-jan-2005) (new) <A HREF=man_html/ccdgen.1.html>ccdgen</A> to
	create simple 2D objects in an image
<LI> (26-dec) added simplified HDF install at boostrap
</UL>

 <A NAME=3_2_2>
<H2>3.2.2: 25 December 2004 (a.k.a. the Christmas release) </H2>

<UL>
<LI> (24-dec) fixed a few Mac-specific problem (out3 vs. OUT3.. grrrr) and
	added valgrind support to the testsuite
<LI> (17-dec) (new) <A HREF=man_html/hdfwedge.1.html>hdfwedge</A> cloned
	off hdfgrid to create more flexible pictures of wedges.
<LI> (15-dec) hdfgrid can now grid in a pic=t (Particle in Cell) mode
<LI> (10-dec) Fixed a number of HDF access problems in tsd, sdsfits and
	hdfgrid when dealing with rank=3 files.
<LI> (3-dec)  (new) <A HREF=man_html/glnemo.1.html>glnemo</A>, a Qt based 
  interactive visualization program (Lambert). 
	<A HREF=glnemo.avi>here</A> is an example of a movie
	created with this program.
        In addition, mknemo now supports
	non-standard installations via scripts in src/scripts/mknemo.d
<LI> (23-nov) fitsccd now has axistype= keyword to force new-style images
<LI> (15-nov) fixed weighting error in nllsqfit if errors not the same
<LI> (13-nov) added a set of <A HREF=examples>example scripts</A> to the web page
<LI> (18-oct) implemented the "cvsid" string in programs. help=I will print the CVS ID, whereas help=V the human created version
<LI> (19-sep) all C potential's now support potential_float and potential_double
<LI> (6-sep) LocalMakedefs file in any directory will be optionally used by NEMO's Makefiles
<LI> (25-aug) acceleration: improvements (Dehnen)
<LI> (19-aug) maxsizes.h : provide a default in $NEMO/inc/max. For those
	using CVS updates, you have to manuallly copy it:
<PRE>
	cp $NEMO/inc/max/maxsizes.h $NEMOLIB 
</PRE>
	else the installation will automagically take care of this.
<LI> (19-aug) perorb : fixed allocation and added new  last= keyword
<LI> (29-jul) cfitsio.install and test_a_new_nemo_cvs now simplify using CFITSIO
<LI> (15-jul) acceleration: a new more general version of potential (Walter Dehnen)
<LI> (14-jul) some important fixes for -DSINGLE_PREC users
	[you should recompile the library and relink all/most executables]
<LI> (1-jul) fits8to16 (new): convert 8bit to 16bit image.
<LI> (24-jun) the <A HREF=macosx.html>MacOSX notes</A> have been updated with
	some more unsderstanding of the pitfalls.
<LI> (13-jun) rotcurshape: can now optionally return the full fit in the
	residual map instead.
<LI> (26-may) various improvements in rotcurshape (and rotcur) underway.
<LI> (21-may) gyrfalcON: new update with new internal manual pages.
	The version number hasn't changed, still reported to be 2.1 
<LI> (13-may) the user interface (getparam.c) now supports help=c, which
will report CPU usage for each NEMO program on debug level 0.
<LI> (12-may) gyrfalcON has been updated to 2.1, which came 
with a few new programs, e.g.
<A HREF=man_html/lagrange_radii.1.html>lagrange_radii</A>,
<A HREF=man_html/density_centre.1.html>density_centre</A>,
<A HREF=man_html/mkdehnen.1.html>mkdehnen</A>,
<A HREF=man_html/mkking.1.html>mkking</A>,
<A HREF=man_html/mkplum.1.html>mkplum</A>.

<LI> (8-may) infrastructure changes to images, to deal with an astronomical WCS.
	in particular, <A HREF=man_html/snapgrid.1.html>snapgrid</A> can
	now grid most common astronomical coordinate systems, see also
	<A HREF=man_html/wcs.1.html>wcs</A> for more background info.
<LI> (25-apr) added NEMO I/O to <A HREF=man_html/treecode1.1.html>treecode1</A>,
	<A HREF=perf3.ps>this plot</A> summarizes the performance and
	force accuracy for a N=4000 plummer sphere.
<LI> (24-apr) few minor fixes for gnu compiler 3.4.0
<LI> (23-apr) new <A HREF=man_html/timers.3.html>timers</A> functions available for intel/amd
<LI> (22-apr) tkrun more flexible in reading "#>" directives 
<LI> (15-apr) gyrfalcON has been updated to 2.0.1, the
	<A HREF=man_html/gyrfalcON.1.html>manual page</A> has also been updated.
<LI> (12-apr) User and Programmers guide: slowly etching away more old lies
<LI> (12-apr) activated a new toplevel 'make bins', which should make as many programs
as are possible (depending on correct settings of your makedefs file).
Good excersize of your CPU and HD. Instead of the usual 100 or
so binaries with the testsuite method, this one gives you nearly 200! The manual page
tree contains 270 entries, so still some more additions to do.
</UL>

 <A NAME=3_2_1>
<H2>3.2.1: 11 April 2004 (a.k.a. the Easter release) </H2>

<UL>
<LI> (11-apr) User and Programmers guide: first 4 chapters now updated. 
<LI> (11-apr) removed YAPPLIB from the environment into makedefs
<LI> (11-apr) yanc, the predecessor of falcON, has been removed from the tree and CVS.
<LI> (11-apr) A small patch is still needed for 
	<A HREF=macosx.html>MacOSX</A> 10.3 users, read item 3 at the
	bottom of this link (almost perfect)
<LI> (11-apr) CVS (or any other) updates should read <A HREF=nemo32.html>upgrade details</A>
<LI> (11-apr) merged from the branch <B>NemoHost3</B> the following
changes are made in the build system, as well as a few fixes.
<UL>
<LI>A change in the directory structure in the sense that $NEMOHOST
subdirectories in $NEMO/{bin,lib,obj} are now no longer supported;
instead files are directly placed in the {bin,lib,obj}
directories. The environment 
variables $NEMOBIN, $NEMOLIB, $NEMOOBJ are accordingly modified, 
otherwise it has very little impact on a running system. The
$NEMO/host tree has disappeared, and is replaced with the $NEMO/opt tree.
<LI>  added more programs to the testsuite
<LI>  fixed two bugs in bodytrans: when more than one new bodytrans 
	function was given in the same program, and fixed bodytrans
	usage in pipes again.
	 (bodytrans is now  also removing the /tmp/bt* files)
<LI>  fixed PGPLOT interface for multi-panel programs (this may not work
	well if PGPLOT_FOREGROUND/BACKGROUND are used)
<LI>  MacOSX (10.3) support (as much as the filesystem
	with its filecasing problem supports)
</UL>
</UL>

<hr>

 <A NAME=3_2_0>
<H2>3.2.0: --never released as such -- </H2>


This releas was just a placeholder while the NemoHost3 branch was being tested.
<UL>
<LI> (11-apr) merge with 3.2.1 occured, this version thus never released
<LI> (24-mar) magalie updated to 1.2
<LI> (23-mar) <A HREF=man_html/snapaddbh.1.html> snapaddbh</A> (new)
<LI> few other small things, lost from the records due to an editor glitch
</UL>
 <A NAME=3_1_2>
<H2>3.1.2: 23 March 2004 (a.k.a. the Strasbourg release) </H2>

This version was released on CD for the participants of the N-body school in Strasbourg.
<UL>
<LI> (23-mar) <A HREF=man_html/magalie.1.html>magalie</A> (NEW: wrapper program) (Christian Boily)
<LI> (18-mar) nemo_io updated to handle eps (particle softening)
<LI> (15-mar) added GalactICS from Kuijken-Dubinski
<LI> (15-mar) orbint: variable timesteps
<LI> (13-mar) various improvements to nbody0, mostly due to the problems around the figure8 orbit
<LI> (5-mar)  <A HREF=man_html/mkkd95.1.html>mkkd95</A> (NEW: wrapper program 
	to the Kuijken-Dubinski disk generation tools)
<LI> (24-feb) fixed nbody00 for integrations of orbits like figure8
<LI> (20-feb) <A HREF=man_html/newton0.1.html>newton0</A> (NEW ;
an old program from 1987 finally cleaned up and added to NEMO)
<LI> (19-feb) dtos: added an option to select what to output (experimental)
<LI> (18-feb) command(3EMO): now reads command files
<LI> (17-feb) <A HREF=man_html/directcode.1.htm>directcode</A> (NEW): classic direct N-body code
<LI> (15-feb) better support for compilers like intel80 for fortran-c interfaces (still some problems left)
<LI> (14-feb) configure/makedefs: pretty important <A HREF=bug1.html>subtle bug</A> forgetting -fpic compiling for shared objects
<LI> (13-feb) tab2xml: new program (actually writes VOTables, not arbitrary xml files)
<LI> (11-feb) fixed bootstrap pgplot install problem, as well as in AAA_SOURCE_ME
<LI> (10-feb) some more SPH support in snapshots
<LI> (7-feb) flowcode V0.6: implemented diffusion for orbits
<LI> (1-jan) get_line would terminate on blank line: many programs changed for new get_line interface
<LI> (29-dec) snaptrim:  allow extraction of something nearest to requested time
<LI> (28-dec) intel compiler 8.0 causes link problems with Fortran/C/Nemo
<LI> (27-dec) mknemo updated to 2.0, it now detects that there is a new version,
	useful if you like to use the new -l and -u flags , run
	<B> mknemo -u; cp $NEMO/src/scripts/mknemo $NEMOBIN </B> and never need
	to update this command again.
</UL>

 <A NAME=3_1_1>
<H2>3.1.1: 27 December 2003 </H2>
<UL>
<LI> (27-dec) allow 64 open files (NEMO_MAXFD)
<LI> (24-dec) command (NEW), optionally using readline, to embed simple interactive commands 
<LI> (16-dec) ccdppm (NEW), scripted up to create all <A HREF=lut/>color lookup tables </A>(lut)
<LI> (20-nov) mkflowdisk (NEW), flowcode, vrtm51 (NEW): various M51 project related improvements
<LI> (25-oct) plplot support revived in prepartion for their 5.2.2 release (--without-double needed for configure)
<LI> (16-oct) splitstream.cc (new, via falcON environment; WD)
<LI> (15-oct) dtos, stod: made it work for starlab4 again
<LI> (9-oct) snapplot(v) : support for the new style (pos/vel) snapshots
<LI> (21-sep) nemo_file_lines: changed meaning of deflen, which means most programs that used 
	nmax= should get a negative count argument.
<LI> (19-sep) a number of new programs in src/tutor that can be more easily used as template/teaching tool
<LI> (10-aug) kstwo: indexing bug, tabcmp also needs recompilation
<LI> (30-jul) snapfit: various fixes and improvements going on... 
<LI> (29-jul) changed SIGN -> SNG since num.rec. uses it (NEMO's compilation thus failed)
<LI> (28-jul) gyrfalcON: important version 1.6.1 for gcc 3.3 (Walter Dehnen)
<LI> (15-jul) snapfit: new program (imported from 1992 code base!)
<LI> (14-jul) minor updates on io_nemo (JCL)
</UL>

 <A NAME=3_1_0>
<H2>3.1.0: 12 July 2003 </H2>
<UL>
<LI> (12-jul) various minor changes to aid a <A HREF=macosx.html>full install on Mac OS X</A>10.2 (to be checked for 10.1)
	(for loadobj the
	<A HREF=http://www.opendarwin.org/projects/dlcompat/>dlcompat</A>
	 library needs to be installed first)
<LI> (12-jul) getparam: added "--" processing
<LI> (7-may) tabhist: handle multiple columns (using mdarray)
<LI> (6-may) mdarray: a useful set of multi-dimensional array alloc/free routines
<LI> (23-apr) ellipse: new program to toy with ellipses and orbits
<LI> (4-apr) tabnllsqfit: fixed bug in using dycol=, added dypow=
<LI> (5-mar) potcode is being hacked on, it can now analytically integrate epicycle orbits
<LI> (2-mar) wcs tools added in src/image/wcs
<LI> (1-mar) ccdmath: allow fiddle with WCS; 
	<A HREF=man_html/index.html>new online manual pages using rman</A>
<LI> (1-mar) orbits now have a slot to store errors in the I.O.M.
<LI> (17-feb) snapgalview: new program, and added some pre-defined bodytrans
	for glat/glon/mul/mub
<LI> (15-feb) Testfile supports nemo.coverage analysis, if enabled
<LI> (13-feb) nlllsqfit: added an 'arm3' (simultaneaous m=1,3 fitting) (Shetty)
<LI> (12-feb) rotcur/rotcurshape: fixed serious bug in residual map computation
<LI> (6-feb) ccdvel: modulated orbits allowed (mexp=, phexp=)
<LI> (4-feb) patch for io_nemo to make it compile on some newer versions of linux with gcc3 (JCL)
<LI> (10-jan) renamed some little used macros (SGN,RNG,RND) to longer names
<LI> (7-jan) some work on making the important parts compilable under g++
	(read: get GalPot to work for gcc3 for e.g. potlist)
</UL>

 <A NAME=3_0_16>
<H2>3.0.16: 7 January 2003 </H2>
<UL>
<LI> (4-jan) falcON added (this deprecates YancNemo), with gyrfalcON as the integrator [Walter Dehnen] -- needs gcc3 !!
<LI> (2-jan) LFS (files > 2GB) is now enabled by default in configure
<LI> (2-jan-2003) many small fixes for gcc3 and -DSINGLEPREC (bodytrans prototypes)
<LI> (5-dec-2002) mktt72: create Toomre & Toomre 72 disks
<LI> (4-dec) getparam: better handling of long commandline arguments
</UL>

 <A NAME=3_0_15>
<H2>3.0.15: 3 December 2002 </H2>
<UL>
<LI> (2-dec) <A HREF=mass99/>NEMO tutorial (recepies) for mass99 users</A>
<LI> (2-dec) added vogl ($NEMO/usr/vogl) to NEMO's CVS release
<LI> (26-nov) snapidl: new program to pipe data (binary) into IDL.

<LI> (23-nov) tabclip: new program to clip tabular data
<LI> (4-oct) tabtranspose.c: new program
</UL>

 <A NAME=3_0_14>
<H2>3.0.14: 14 September 2002 </H2>
<UL>
<LI> (14-sep) snapsplit,snaptrim can output multiple files
<LI> (10-sep) many changes to rotcur/rotcurshape
<LI>  (5-aug) $NEMOBIN/nemo.pl made by configure for perl users
<LI>  (2-aug) tabplot: multi xcol= allowed for pairwise plotting
<LI>  (21-jul) rotcurshape: new program to fit velocity fields using shaped rotation curves
<LI>  (19-jul) JC-Lambert's new io_nemo added , adds a fortran I/O layer to
	the nbody I/O routines. If you incrementally upgrade to 
	this version, you need to remove an old io_nemo module from the library:
<pre>
	ar d $NEMOLIB/libnemo.a toolsnemo.o
</pre>
<LI>  (17-jul) nr_nllsqfit: NumRec interface to nllsqfit, and changed  tabnllsqfit
	to make use of this and dynamic object modules for arbitrary function fitting
<LI>  (17-jul) nemo-fied numrec1 now converted to nemofied numrec2
<LI>  (12-jul) tabnllsqfit: new program, using nllsqfit, modeled after tablsqfit
</UL>


 <A NAME=3_0_13>
<H2>3.0.13: 1 July 2002 </H2>
<UL>
<LI>  (28-jun) rotcur: read tables in addition to images
<LI>  (14-jun) tsf: now writing out integer in decimal (not octal) format
<LI>  (13-jun) YancNemo: new version 1.2 (Walter Dehnen)
<LI>  (12-jun) file permission patches for bodytans (Jean-Charles Lambert), HP-UX fix
<LI>  (7-jun)  GalPot.cc: new Galaxy Potential (Walter Dehnen)
<LI>  (23-may) filesecret.c: support for >2GB files
<LI>  (24-apr) getparam.c: adding in support for new system keyword outkeys=
<LI>  (13-feb) stropen.c: fixed mktemp -> mkstemp for security
<LI>  (20-jan) getparam.c: allow putparam to create new indexed files
<LI>  (19-jan) getparam.c: fix reading indexed keywords from keyword file
</UL>

 <A NAME=3_0_12>
<H2>3.0.12: 17 Jan 2002 </H2>
<UL>
<LI>  (17-jan) get_snap reads ZENO (Position/Velocity) snapshots
<LI>  (16-jan) fixed various indexing problems in getparam.c
<LI>  (29-dec) rotcur0.c added as potential descriptor
<LI>  (19-dec) C++ style exception handling for C (exception.c, in development)
<LI>  (19-dec) example cfitsio interfaces, fitsio.h is now fitsio_nemo.h and 
	fitsio.c will optionally contain the CFITSIO wrapper interface
<LI>  (dec) getparam.c improved the indexed keyword interfaces
</UL>

 <A NAME=3_0_11>
<H2>3.0.11: 26 Nov 2001 </H2>
<UL>
<LI>  (w.i.p) example cfitsio interfaces
<LI>  (13-oct) fix failing bitpix 64 configure check support on solaris
<LI>  (9-oct) add tidaldisk and vertdisk potentials (Walter Dehnen)
<LI>  (10-oct) add dens and eps support as bodytrans variables (left out in 3.0.10)
<LI>  (15-nov) new program snapshell to analyze bodyvariables on shells
<LI>  (16-nov) new yanc (1.0.15) 
<LI>  (25-nov) improved access for indexed parameters  (getparam)
<LI>  (25-nov) added AAA_SOURCE_ME for manybody.org
</UL>

 <A NAME=3_0_10>
<H2>3.0.10: 8 October 2001 (linux only quicky release) </H2>
<UL>
<LI> (9-oct) support for Density and Eps in snapshot I/O (the quicky... see also 3.0.11 for better support)
<LI> (7-oct) flushing filestruct I/O when writing at the top level
<LI> (29-sep) some support for experimental FITS BITPIX=64 integers for images and tables
	(this stuff breaks on solaris, unless you run autoconf again)
<LI>  basic stuff - no dynamic object loaded yet - 
works under darwin (mac OS X), except needed to manually
change
<PRE>
	#FLIBS =  -lcrt1.o -lg2c -lcc_dynamic -lSystem
	FLIBS =   -lg2c -lcc_dynamic -lSystem
</PRE>
in the $NEMOLIB/makedefs file.
</UL>

 <A NAME=3_0_9>
<H2>3.0.9: 23 September 2001 </H2>
<UL>
<LI>  indexed keywords for getparam (wo/ minmatch)
<LI>  potlist can auto-detect _double and _float potentials
<LI>  new yanc (1.0.12) with support for external (nemo) potentials
</UL>

 <A NAME=3_0_8>
<H2>3.0.8: 13 September 2001 </H2>
<UL>
<LI>  adding <maxsizes.h> for site related MAX* sizes
	(upgraders need to re-run "make dirs" and "config.status")
<LI>  adding support for GSL (GNU Scientific Library):
	xrandom, tabspline, tabpoly
<LI>  creating shadow/symlink directories under $NEMO/host to allow
	hosting alien autoconf package with 
<pre>
	configure --prefix=$NEMO/host/$NEMOHOST
</pre>
	probably need a new name for this, or else we could abandon
	the current scheme and put bin,lib,obj,inc->include, sort of
	how AIPS++ does it. That's for release 3.1 perhaps. What
	about other common names, like man and share?
<LI>   cfitsio configurations fixed
<LI>   file_size -> nemo_file_size (for cfitsio)
<LI>   new yanc (1.0.8) with mkking; also fixed up redundant
	inc/tree and src/tree directories
<LI>	better prototypes for potential proc's to help C++ users
      (and new _float/_double routines in potential(3NEMO))
</UL>


 <A NAME=3_0_7>
<H2>3.0.7: 4 September 2001 </H2>
<UL>
<LI> tablsqfit:  added errors to ellips axis ratio 
<LI> fitsio.c: fixed serious error in reading fits headers that 
     have N*36+1 cards,	affects fitsccd. Very old bug.
<LI> yanc/YancNemo: version 1.0.7 merged. ok.
<LI> yanc/YancNemo: version 1.0.8 merged, ok now.
<LI> various 
</UL>

 <A NAME=3_0_6>
<H2>3.0.6: 18 July 2001 </H2>
<UL>
<LI> many syntax fixes for gcc3.0 to make it compile for g++. Speedup
is a mere 5% for hackcode1's (nbody=1024/tstop=10)
<LI> simplified running the testsuite with a new -b flag
<LI> SGI installation was broken
<LI> various added macros and functions to aid integrating some types
of ZENO code
<LI> added Barnes improved treecode (V1.4) and integrated it in NEMO,
albeit still with his original I/O (atos/stoa can convert the data)
<LI> added YANC (version 1.0.5) into NEMO/usr/dehnen/yanc as follows:
<pre>
	cvs import -d -m "YANC 1.0.5" nemo/usr/dehnen/yanc vendor start
</pre>
documentation on YancNemo is already present in YancNemo(1)
<LI> JC-Lambert's io_nemo added , only C version for now, fortran in next
release.
<LI> configure now handles single/double/mixed precision modes, and a few
other bugs removed from the configure setup
</UL>

 <A NAME=3_0_5>
<H2>3.0.5: 7 June 2001 </H2>

<UL>
<LI> proper support for integrating alien C++ code (e.g. YANC -> YancNemo)
<LI> uNEMO finalized: only provides an I/O library, no user interface
<LI> Added 'demo1' from the Mexico GH2001 workshop ($NEMO/demo/demo1)
<LI> Fixed nemo_start if run from a non-writeable directory
<LI> configure improvements for YAPP 
</UL>

 <A NAME=3_0_3>
<H2>3.0.3: 28 May 2001 </H2>

<UL>
<LI> Identified the smallest subset of routines needed to get acccess to
	basic NEMO I/O without user interface needs - also cleaned getparam.c
	to give running code with the user defined main() instead of
	nemo_main(). See $NEMO/src/uNEMO
<LI> some support for Dehnen's YANC
<LI> various small fixes made in Mexico
</UL>

 <A NAME=3_0_2>
<H2>3.0.2: 16 May 2001 </H2>

A rushy release, since i'm travelling for two weeks, and also working
on NEMO.
<UL>
<LI> fix some minor configure problems
<LI> fixed short string space for long filenames (bodytrans.c)
<LI> finally testsuite is passing the -DSINGLEPREC test
<LI> added Kawaii's nbody and ftc code
<LI> added flowcode to solve dr/dt=v type problems, potcode now also compiles
</UL>

 <A NAME=3_0_1>
<H2>3.0.1: (5 April 2001) </H2>

This release is claimed to configure and compile clean on linux (at
least redhat 6.2). It also works on most Solaris and SGI, but may need
some tweaking of the 
<B>$NEMOLIB/makedefs</B> and <B>$NEMO/NEMORC.local</B> files. 

 <A NAME=3_0_0>
<H2>3.0.0: (1 April 2001) </H2>
The new release series for NEMO V3 is imminent. Although the code is
compatible, some details in shared object loaded have now been changed,
and are not backwards compatible. You should probably not overlay the new
NEMO on top of an old directory structure (although nothing has
changed to that). CVS is now also offered to those who like to 
participate in the development.
<UL>
<LI> source code control now under CVS
<LI> installation now via autoconf's configure script
<LI> dynamic object loading (loadobj) is now using .so files, and not
	compatible with the .o files (although files could simply
	be renamed)  [we're not using libtool (yet)].
<LI> numerous documentation changes 
<LI> numerous code cleanup and enhancements
<LI> a number of new N-body codes have been added
</UL>
<hr>

<A NAME=2_5_6>
<H2>2.5.6: --never released as such-- </H2>

this is a active list of things we know are broken and/or being worked on that
may make it into the next release, as well as some proposed things that
may make it into some next version:
<UL>
<LI> conversion to CVS, all of NEMO is now until CVS control
<LI> solaris configure broken again
<LI> snapgrid: can produce infinity with using small VZ smoothing ?
<LI> (fixed) hdfgrid: parsing error 
<LI> (upd) tabcmp: added KS2 test to table comparison
<LI> (upd) xyzview: new option to view an orbit at the same time
<LI> (fixed) configure does not seem to handle MESA correctly

<LI> (proposed new) add indexed keywords to getparam.c
<LI> (proposed new) shared library support using 
	<A HREF=http://www.gnu.org/software/libtool/libtool.html>libtool</A>
<LI> (proposed new) a new system keyword to export named parameters (export=)</UL>

<A NAME=2_5_5>
<H2>2.5.5: 23 August 2000 </H2>

this is a list of things we know are broken and/or being worked on that
may make it into the next release:
<UL>
<LI> (fix) tipsy conversion routines for byte-swapping
<LI> (fix) fitsccd,fitsio bug fixed for raw cubes (planes were ok)
<LI> (fix) stropen: scratch files now should not exist yet when opened
<LI> (fix) solaris configure is a bit broken for fortran
<LI> (fix) testsuite fails for nbody1, funcc due to directory changes
<LI> (fix) copy issues for scfm at install time
<LI> (fix) -DSINGLEPREC  is probably broken at the makefile level, it should
    now be easier to add to $NEMOBIN/cc or the $NEMOLIB/makedefs
<LI> (fix) tabplot documentation/workover
<LI> (upd) snapplot, tabfits


</UL>

<A NAME=2_5_4>
<H2>2.5.4: 28 January 2000 </H2>

<UL>
<LI> new programs: tabcols
<LI> many small fixes to: tabdms,tabhist, tabplot, tabview
<LI> fixed small-deltat bug in nbody0
<LI> more autoconf/configure features (e.g. HDF)
<LI> more generic Fortran-to-C interface using F77_FUNC macros (using
	autoconf)
<LI> small user interface (getparam) extensions, added cntparam()
<LI> yapp_pgplot now has pl_cursor
</UL>

<A NAME=2_5_3>
<H2>2.5.3: 6 January 2000 </H2>

<UL>
<LI> bug fix getparam.c, added NEMO/src/image/hdf/cmhog (mainly hdfgrid)
<LI> better integrated autoconf/configure support
<LI> documentation (although the manual is still not updated)
<LI> A linux binary release is now available through 
	<A HREF=http://carma.astro.umd.edu/nemo/linuxastro/astromake/>
	astromake</A>, but this version may be somewhat older than
	the latest source code.
</UL>

<A NAME=2_5_1>
<H2>2.5.1: 18 December 1999 </H2>

<UL>
<LI> (18-dec) fixed up some installation issues for Solaris
</UL>

<A NAME=2_5_0>
<H2>2.5.0: 16 December 1999 </H2>

<UL>
<LI>
(16-dec) Major new release with many many small changes. The most important
change is probably usage of standard <B>configure</B> script as the
first stage during installation. Also, we are now 
(kind of) using CVS for source
code management. During the next few weeks I expect to have a few more
small updates that irons out installations on a variety of machines. 


<LI> (16-dec) merged all the never-released 2.4.5 updates, 
	and went straight to an official 2.5.0 release.
<LI> (12-jan) random snap I/O implemented with promising performance
	benchmarks.
<LI> (21-feb) all makefile's now use -O compile flags, as opposed to
	a debugged -g. On some archictures significant improvements
	can be achieved with tailored FLAGS, e.g. -fast on some Sparc's.
<LI> (11-feb) nbody0 had an emberassing array index bug, and although
	in a higher order term correction, will cause substantial
	errors on long integrations. Various minor improvements to
	installation, including automated pgplot installation.
</UL>
<hr>

<A NAME=2_4_4>
<H2>2.4.4: 28 January 1998 </H2>
<UL>
<LI> (28-jan) Long awaiting. Added tkrun, Aarseth's triple star integrator and 
  finalized this release. Fixed some export files for scfm. gamma functions
  for tablsqfit, version ID checking (nemo.version)
<LI> (25-jul) fits.c now checks for new ("Year-2000") style DATExxxx header
	items.
<LI> (7-jul) added <B>scfm</B>, the self consistent field method N-body
	integrator. Thanks to Lars Hernquist.
<LI> (1-jul) the next release (sometime later this month) 
	will be 2.5.0, not 2.4.5 because of a change
	in directory structure  on the "aarseth/nbody*" series. You can
	safely overlay the old tree, but be sure to delete
	aarseth/nbody2 before you do this.
<LI> (27-jun) new manpages (authors.5, ommod.5), working on king(1NEMO)
	and runbody2(1NEMO)
</UL>

<A NAME=2_4_3>
<H2>2.4.3: 26 June 1997</H2>
<UL>
<LI> (26-jun) 2.4.3 Released: also contains nbody2, which may get a few small
	modifications. New: catpgps (to catenate PGPLOT ps files), runbody2
	(a frontend for nbody2), added Dehnen's potential, snapmass with IMF.
	<br>
	accidentally a core dump and two executables were added to yapp's
	source code directory.
<LI> (6-jun) Added Sellwood's 3D cartesian Nbody code. (src/nbody/sellwood/code1)
<LI> (1-jun) Fixed another typo in the initial conditions of the IAU 25 body problem.
The energy is now -0.2 within the expected margin of error. This should really
be the last fix to this benchmark dataset.
</UL>

<A NAME=2_4_2>
<H2>2.4.2: 27 May 1997</H2>
<UL>
<LI> (27-may) Version 2.4.2 released, fixed some 64bit processor 
   portability problems.
   remaining (tabmath) problem on SGI's fixed, rvsnap and snaprv 
	completed. Number of man pages updated and upgraded.
<LI> Version 2.4.1 installed on a DecAlpha 500, running 
Digital UNIX V4.0B  (Rev. 564), the fastest
machine we have NEMO currently running on. The standard hackcode1 bench
runs in 0.0048 sec, twice the speed on the Onyx-2. Since we didn't have
a fortran compiler, yapp_gl with VOGL (GL emulator) was used (fixed few
minor bugs)

</UL>

<A NAME=2_4_1>
<H2>2.4.1: 13 April 1997</H2>
<UL>
<LI> Version 2.4.1 released. Continuing upgrades and bug fixes 
    in the 2.4 release:
    <UL>
    <LI> shared library support now for both linux and solaris ("sun5")
    <LI> nemo-starlab I/O support (src/nbody/io/starlab)
    </UL>


</UL>

<A NAME=2_4_0>
<H2>2.4.0: 1 April 1997</H2>
<UL>
<LI> Version 2.4.0 released, which is the one that comes after 2.3.8.
	It will contain two major changes, and a number of
	small changes and additions:
    <UL>
    <LI> code should now run in -DSINGLEPREC mode. Some problem areas remain,
         which are planned to be solved in upcoming patches:
        <UL>
        <LI> use of vectmath in potential's is not good, since potentials
            are hardcoded in double precision, and vectmath uses 'real' and 
            the precision flag.
        <LI> function pointers cannot always be generic proc's, they need to
		be typedef'd by function if the arguments are float's
		(some compilers may pass unspecified arguments as double)
        </UL>
    <LI> various directories now have a <em>Testfile</em>, which are gnu 
         compatible makefile's used to run a testsuite of
         programs through nemo. You can look at our most
         recent <A HREF=testsuite.log>testsuite.log</A> and compare
         with your version (if we have it online).
    <LI> fortran (src/kernel/fortran) support now compiled in the library 
         by default. Portability not really looked into.
    <LI> xyz programs (snapxyz, xyzview) for 3D viewing and movies formally
        added. You either need to compile the 
	<A HREF=optional.html>vogl library</A>, or on an SGI
        you can use the native GL library (much nicer and faster).
    </UL>
</UL>

<H2>16 February 1997</H2>
<UL>
<LI> SGI IRIX 6.2 has some problems with loadobj, some routines
	don't compile, and it cannot handle more than 5 expressions
	in e.g. snapprint. For one, I probably have to break down and make
	libnemo a shared library. <I> this has been solved in 2.4.0 </I>
<LI> Linux slackware3.1 (and possibly some other distributions too) may
	need <A HREF=ftp://ftp.astro.umd.edu/progs/nemo/gnumalloc.so>
	/lib/gnumalloc.so</A> to be linked in. There is a problem with
	the malloc/free in the standard libc (e.g. 5.3.12 is broken).
	You can look at my 
	<A HREF=ftp://ftp.astro.umd.edu/progs/nemo/cc>
	$NEMOBIN/cc</A> for linux (ELF) how i've solved this.
<LI> (TBA) Sellwood's 3D cartesian grid code is going to be incoorporated
	in NEMO. Thanks Jerry!
</UL>

<H2>22 October 1996 </H2>
<UL>
<LI> (23-oct) Some linux (slackware 3.1) releases may need a patch/fix
	due to a <A HREF=bugfix/linux.23oct96>libdl bug</A>
<LI> (22-oct) Release 2.3.7 with a fix to make linux (default is now ELF
	based, linux-aout present but not officially supported) work
	out of the box. sun5 (solaris) and sgi (irix 5.x) are also
	supported out of the box; all remaining OS may need some patch
	work. 
<LI> (22-oct) Old tar and patch files have been deleted. Only the
	current version (2.3.7) is present.
<LI> (13-sep) User interface bug fixed for telnet sessions under solaris 2.5
	[blank environment variable was present] (getparam.c)
</UL>

<H2>30 August 1996 </H2>
<UL>
<LI> (30-aug) Release 2.3.6 after this summers work in Amsterdam with full
	 support to import and export starlab datafiles. (loadobj.c)
</UL>

<H2>13 July 1996 </H2>
<UL>
<LI> (12-jul) linux ELF scripts  (cc, ldso) were broken
<LI> (29-jun) fix ldso script for SGI 
<LI> (28-jun) Release 2.3.5 formally released, 
<LI> The hosttype command is now fully based on the uname command the
    host is supposed to have.
<LI> Linux default is now ELF based, although some support for a.out
    based systems remains. 
<LI> Various minor bugfixes and updates to the manual, man pages and 
    a variety of programs. 
</UL>
<hr>
<H2>4 April 1996 </H2>
<UL>
<LI> Support for the new ULTRA-Sparcs underway. So far only
     a fix to the hosttype script was needed (Solaris 2.5)
<LI> Linux ELF support, solved by patching scripts ldso, cc. PGPLOT 5.0.3
	from sunsite works fine. Needs dummy nemomain.o(MAIN__) to fool f2c.
</UL>
<hr>
<H2>28 January 1996 </H2>
<UL>
<LI> I'm playing with a <A HREF=nemo_new.html>new design NEMO homepage</A>;
	be careful, it is using some HTML3 features that may only be
	accessible through e.g. Netscape2
<LI> The <A HREF=lfa.html>Linux for Astronomy</A> CD-ROM is out, and 
	contains a copy of NEMO.
</UL>
<H2>15 December 1995 </H2>
For release 2.3.4:
<UL>
<LI> made the dynamic object loader work for OSF1 V3.2 (dec alpha)
	(should also work for SGI and LINUX, 
	but the next release will make this
	formal)
<LI> new command  '<B>ldso</B>' that aids dynamic object loading more
  portably accross architectures.
<LI> various minor bug fixed and features added, e.g.
    <UL>
    <LI> <b>mkop73</b>: fixed bug on solaris
    <LI> <b>snaprotate</b>: allowed more than 3 rotations
    <LI> <b>snapscale</b>: reporting
    <LI> <b>ccdmom</b>: new program to take moments on a cube (simple version)
    <LI> <b>fitstiff</b>
    <LI> <b>ccdfits, fitsccd</b>: resolved some WCS issued around the CTYPE's
    </UL>
</UL>
<hr>

<H2>5 October 1995 </H2>
<UL>
<LI> The so-called portable random number generator from the Numerical
     Recepies library that NEMO uses is perhaps portable, but goes out
     of bounds a bit too often. Fixed by letting xrandom() spin until
     it's in range. This is part of release 2.3.3
<LI> loadobjDL.c will be patched to work with SGI IRIX 5.x (IRIX 4.x 
     is hopeless, I've given up on that now). IRIX 6.x to be confirmed.
     Not in release 2.3.3 yet.
</UL>

<p>

<H2>22 July 1995 </H2>
<UL>
<LI> I've added a <A HREF=bugs.html> known bugs list</A>, of which eventually
     most will go into this whatsnew list.
<LI> NEMO Release 2.3 is out!
        <UL>
        <LI> Undoubtedly  there will be small patch (incremental tar) 
             files coming out. Such new versions will be versioned
             with patchlevels, e.g. nemo_2.3.11.tar.gz will be
             patchlevel 11, and would require you to load 11
             upgrades, or get the new tarfile.
             <UL>
             <LI> 5-jul-95 (2.3.1) bootstrap file upgraded, 
                    small manual and man pages were changed, versioning
		    through the user interface, nemoinp, tablsqfit
             <LI> 22-jul-95 (2.3.2) bug fix in snapslit, and Makefile 
                    support
		    for automated updating the anon.ftp area.
             <LI> 5-oct-95 (2.3.3) xrandom/ran3 bug fixed, added snapplotv
                    and ccdsharp
             </UL>
        <LI> If your site uses Solaris *with* a LD_LIBRARY_PATH environment
             variable, check with your system mananger, or contact me
	     if you have trouble.
        <LI> I'm still working on the manual. 
        </UL>
</UL>

<hr>

<H2>19 April 1995 </H2>
<UL>
<LI> Release 2.3 is about to come out! From now on a release will have a version
consisting of major (2) and minor (3) version id, with patchlevels.
<LI> 26-may-95: too much time spent in HDF and FITSIO routines for
some of my own work. In addition something with -xcg92 compilation
broke on our solaris installation, and that needs to be tracked down
too. And some other fires.. Soooo, Release 2.3 won't be out until
mid june.
</UL>
<hr>

<A NAME=linux>
<H2>10 January 1995 </H2>
<UL>
<LI> LINUX version is running, including 
<A HREF="man_html/loadobj.3.html"> loadobj </A>. Since PGPLOT has been
ported to LINUX, there is nothing holding official LINUX support
back now. I expect this new release (version 2.3) to be in mid february.
<LI> Although we have always had support for a single precision
NEMO, ANSI compiling with more strict rules has set me back
considerably. Until *everything* relevant has been properly
prototyped, compiling with -DSINGLEPREC is not recommended. I hope
to fix this soon, but not in release V2.3
<LI> Added some <A HREF=
http://fits.cv.nrao.edu/traffic/scidataformats/faq.html> hdf </A> 
utilities: 
<A HREF=man_html/tsd.1.html> tsd </A>,
<A HREF=man_html/fitssds.1.html> fitssds </A>,
<A HREF=man_html/sdsfits.1.html> sdsfits </A>, and
<A HREF=man_html/snaphdf.1.html> snaphdf </A>.
</UL>
<hr>
<H2>16 November 1994 </H2>
<UL>
<LI> We are now running NCSA's new 
<A HREF=http://hoohoo.ncsa.uiuc.edu/docs/Overview.html> httpd </A> (V1.3) 
server. This has a new powerful
server include mechanism, and lots of other goodies. There may be
some problems with the current info you are reading, since some files
had to be converted. We are running this server with the option that
(server include) parsing is only done when the execute bit of a file
is turned on. It seems that that the new <I> netscape </I> WWW browser
has some problems with this, but 
<A HREF=http://www.ncsa.uiuc.edu/SDG/Software/Mosaic/Docs/web-index.html>
NCSA Mosaic </A> doesn't.

</UL>
<H2>8 October 1994 </H2>
<UL>
<LI> An <A href=nbody/index.html> Nbody Data Interchange Format </A>
     discussion group has been set up. This includes an email exploder
     (<I> nbody@astro.umd.edu </I>) and various archives of data in
    different formats and accompanying software.
<LI> An X-windows <a href=man_html/yapp.3.html> YAPP </a>
    (NEMO's graphics interface) has been installed. This software
    was written by Patrick Frisch, who has written a number of programs
    within the NEMO environment. (<i> pfrisch@walhall.uni-sw.gwdg.de </i>)
    You can 
    <a href=ftp://astro.umd.edu/pub/nemo/yapp_x.tar.gz>     
    pick up the patch file </a>
    (a compressed tarfile) from our
    anonymous ftp, and overload it on your current NEMO. Be aware, it
    also contains a NEW NEMORC startup file.
<LI> The ``public domain'' PLPLOT package (obtainable from
    <A HREF=ftp://dino.ph.utexas.edu/plplot> dino.ph.utexas.edu </A>) can now
    be used with a new YAPP device driver yapp_plplot.c.
<LI>
</UL>
<H2>7 August 1994 </H2>
<UL>
<LI>
    An experimental reference listing on N-body and-related
    <a href=methods.html> methodologies </a>.
<LI>
    The manual pages have now been converted using a patched up
    roff2html converter, and has links into the 
	<A HREF=http://www.cis.ohio-state.edu/man/sunos.top.html>
    SunOS manual pages</A>, where appropriate.
    You can start at the 
	<A HREF=http://carma.astro.umd.edu/nemo/man1.html?converted>
    seconds half of the man1 index </A> page.

<LI>
  The <A HREF="man/cat1/gaussfit.1"> gaussfit </A> program,
  for arbitrary least squares fitting
  and robust estimation, has been added with a NEMO interface.
<LI>
  <A HREF="man/cat1/snaprect.1"> snaprect </A> has been extended
  with more options to determine the shape of a potential, in
  addition it can determine the axial ratio profile. 
</UL>

<H2>12 June 1994 </H2>

<UL> 
<LI> A <A HREF=bootstrap> bootstrap </A> loader is supplied that takes
	away virtually all the work in installing NEMO. 
<LI> A <A HREF="nbody/questionnaire"> QUESTIONNAIRE </A> is available which
	will be used to design and prototype an interchange and archive
	format for particle simulation data. Please look at it, load it
	to your local disk (<B> Options/Load To Local Disk</B> in Xmosaic),
	fill in the blanks, and send me your copy by e-mail.
<LI> Added Quinn/Balcells conversion of their
    <A HREF="man/cat5/xvp.5"> xvp </A> format in the form of a sample
    <A HREF="man/cat1/xvpsnap.1"> xvpsnap </A> program. A few small
    mostly cosmetic (less verbosities, smaller <I>nmax</I>) were needed
    to relevant I/O subroutines.
</UL>

<H2>10 May 1994 </H2>

<UL>
<LI> Couchman' cosmological N-body simulator is available in
     $NEMO/usr/couchman. NEMO wrappers for his programs
<A HREF="man/cat1/prun.1"> prun </A> and
<A HREF="man/cat1/pstart.1"> pstart </A> have been written.
In addition, this resulted in an experimential I/O library
with access to fortran unformatted binary files from C routines.
See the manual pages for
<A HREF="man/cat3/unfio.3"> unfio(3) </A> and
<A HREF="man/cat3/memio.3"> memio(3) </A>.

</UL>

<H2>25 February 1994 </H2>

<UL>
<LI> The <A HREF=tipsy/tipsy.html> TIPSY </A> package has been installed;
    the source code is 
    intended to reside in $NEMO/usr/tipsy. Documentation is still limited,
    but being worked on. 
<LI> A new version of 
   <A HREF=starlab/starlab.html> Starlab </A> has been installed. We upgraded
    from 1.0 to 1.1.1. We now follow the convention of directory names, so
   <I> $NEMO/usr/starlab/1.1.1 </I> will be the value of $STARLABPATH.
</UL>

<A NAME=solaris>
<H2>24 January 1994 </H2>

With Solaris 2.3 (SUN OS 5.3) now running on a local UMD test machine,
most of NEMO is now running. This includes a smooth running  
<A HREF="man/cat3/loadobj.3"> loadobj </A> package, as well as a 
<A HREF="man/cat3/yapp.3"> yapp </A> in X (this one thanks to 
<I> Patrick Frisch </I>).

<B> NOTE: </B> the export tar files have not been updated yet, as much
more proper testing is needed.


<P>
Back to: <A HREF=nemo.html> NEMO Home page </A>, the
<A HREF=whatsup.html> What's Up </A>, or the
<A HREF=whatsdown.html> What's Down </A> page.

</BODY>
<|MERGE_RESOLUTION|>--- conflicted
+++ resolved
@@ -24,14 +24,11 @@
 <A NAME=4_4_0>
 <H2> 4.4.0:  in github</H2>
 <UL>
-<<<<<<< HEAD
+  <LI> (May 15, 2022) table I/O: column 0 was not understood, added column range check
   <LI> (May 12, 2022) default gfortran compilation now add -std=legacy, since the
     compiler is now using a picky 2018 standard
-=======
-  <LI> (May 15, 2022) table I/O: column 0 was not understood, added column range check
   <LI> (May 10, 2022) gaia_snapshot.py - downloads a gaia based snapshot, optionally with
        a density estimator, great for viewing in glnemo2 - PJT + JCL
->>>>>>> 437aef31
   <LI> (May 8, 2022) the new table interface has been merged into the master branch.
     The <A HREF=man_html/table.3.html>table(3NEMO)</A> manual page has implemented
     most of the important parts of the planned API. This should make it easier to
