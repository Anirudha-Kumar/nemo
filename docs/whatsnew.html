--- conflicted
+++ resolved
@@ -24,20 +24,15 @@
 <A NAME=4_4_2>
 <H2> 4.4.2:  in github (this will be the AAS243 release)</H2>
 <UL>
-<<<<<<< HEAD
   <LI> (Jan 17, 2024) Added some support for interfacing with
     <A HREF=man_html/rebound.8.html>REBOUND</A> (
      <A HREF=man_html/reb2s.1.html>reb2s</A>,
      <A HREF=man_html/s2reb.1.html>s2reb</A>,
      <A HREF=man_html/reb_viewer.1.html>reb_viewer</A>, and
      <A HREF=man_html/reb_integrate.1.html>reb_integrate</A>)
-=======
-  <LI> (Jan 17, 2024) Added some support for interfacing with REBOUND (reb2s, s2reb, reb_viewer
-    and a toy rebound_plummer integrator)
   <LI> (Jan 8, 2024) At AAS243 in New Orleans an
     <A HREF=https://aas243-aas.ipostersessions.com/?s=85-F6-32-6F-83-00-4E-79-54-7F-C0-25-77-D7-0D-7B>
       iPoster on NEMO</A> was presented.
->>>>>>> 310e82a3
   <LI> (Jan 1, 2024) Added experimental yapp interface using gnuplot
   <LI> (Dec 27, 2023) Added <A HREF=man_html/starlab.1.html>starlab</A> man page, since mknemo can build it.
   <LI> (Dec 23, 2023) <A HREF=man_html/henyey.1.html>henyey</A>, a periodic orbit searcher, resurrected from an earlier 1991 attempt.
