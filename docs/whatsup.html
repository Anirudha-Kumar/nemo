--- conflicted
+++ resolved
@@ -8,15 +8,12 @@
 
 <H1> What's Up in NEMO </H1>
 
-<<<<<<< HEAD
+
 Ideas.....and things we're working on. This is really old, we're now maintaining a more active
 list on <A HREF='Github Projets'>https://github.com/teuben/nemo/projects</A>, but there are
-possibly some useful things in here too that could be considered.
-=======
-Ideas.....and things we're working on.  See also
-<A HREF=https://github.com/teuben/nemo/projects>Github Projects</A> and
-<A HREF=https://github.com/teuben/nemo/issues>Github Issues</A>
->>>>>>> db26aa82
+possibly some useful things in here too that could be considered. See also
+<A HREF=https://github.com/teuben/nemo/issues>Github Issues</A>.
+
 
 <HR>
 
