#! /bin/csh -f
#
#  History:     29-mar-2004   for NEMO V3.2
#                4-may-2004   various new keywords and cfitsio optional install
#               30-jul-2004   optional cfitsio install
#               11-jul-2005   various additional packages for NEMO V3.2.3
#                5-mar-2006   also create nemo_start.sh
#               20-aug-2006   falcON install 
#               21-jan-2008   optional nemo= where the root is located
#               19-may-2010   gfortran now the default (but 4.1 or below no pgplot/GIF)
#               24-may-2010   glnemo deprecated, only glnemo2 
#               19-jan-2011   added a cmake=1 option to build internally
#               25-jan-2012   DSO linking (dso=1) needed for modern linux (DSO = Dynamic Shared Objects)
#                5-dec-2017   converted CVS to GIT for NEMO V4
#               29-dec-2017   install=0 mktar=0 option
#                7-feb-2018   script now called install_nemo
#                4-may-2018   option to use giza (https://github.com/danieljprice/giza) instead of pgplot
#                8-aug-2018   add ubuntu option (Jason Lammers) if you start from a virgin ubuntu
#               22-feb-2019   add brew=1 option to use pgplot from Homebrew (our pgplot also works)
#                7-may-2019   add centos=1 option to get a redhat flavor
#               11-dec-2019   add python= option
#               27-dec-2019   add native= and openmp=  - getting this ready for NEMO V4.2 
#                9-jan-2019   new style mknemo installs
#
#
#  Example of usage if you do git development to test your other git release before you've pushed this one:
#  great if you don't have an internet connection
#  
#       install_nemo git_nemo=`pwd`/nemo git_pgplot=`pwd`/nemo/local/pgplot    nemo=nemo2


set nemo        = nemo           # root directory name from the current directory

set ubuntu	= 0             # runs "sudo apt" on a few required packages
set centos      = 0             # runs "sudo yum" on a few required packages
set install     = 1             # set this to 0 when you only grab the source code
set mktar       = 0             # make a tar file before install starts
set pgplot      = 1		# install PGPLOT via GIT also (there are other options)
set giza        = 0             # install GIZA instead of PGPLOT
set brew        = 0             # (MacOSX only) assuming homebrew has everything we need
set intel       = 0		# pick intel compiler (astromake)
set gfortran    = 1             # pick gfortran compiler (otherwise g77 is the default)
set gcc         = 0		# pick gcc version (version number via astromake)
set clang       = 0             # use LLVM clang instead
set vogl        = 0		# compile vogl
set glnemo      = 1             # compile glnemo2
set unsio       = 0             # compile unsio and uns_project
set falcon      = 1             # Dehnen's falcon environment
set gsl         = 0             # add GSL library
set hdf         = 1             # use HDF library (not used)
set png         = 0             # add png for our internal pgplot
set gif         = 1             # add gi/pp/wd drivers (they use %ref/%val) for pgplot - not for gfortran <= 41
set single      = 0             # singe or double (default) precision
set all         = 1		# make all binaries , or just the one for the testsuite?
set clean       = 1		# remove old nemo directory before installing (rm -r nemo)
set git_nemo    = https://github.com/teuben/nemo
set git_pgplot  = https://github.com/teuben/pgplot
set git_giza    = https://github.com/teuben/giza
set git_giza    = https://github.com/danieljprice/giza
set branch      = ()		# use a GIT branch?
set yapp        = (/null)	# set a YAPP device during the install
set cfitsio     = 0             # disable for formal release since there are some problems
set debug       = 0             # compile in debug mode 
set test        = 1             # also run testsuite at the end
set bench       = 1             # also run bench at the end
set pedantic    = 0             # compile in pedantic mode
set native      = 0             # compile in -match=native mode
set openmp      = 0             # compile with -fopenmp
set make        = make          # make, gmake, pmake, bmake, ....
set cmake       = 0             # 1= build internally
set python      = 0             # 1 means also install an anaconda in $NEMO (only for linux)

set unames      = `uname -s`    # supported are: Darwin, Linux

# dso:                          # use DSO linking trick for new linux gcc.  4.6.3 on ubuntu needed it
if ($unames == Linux) then
  set dso=1
else
  set dso=0
endif


# some variables that affect variables set before

set reuse=0             # don't clean and use GIT, just reuse the current nemo tree
set quick=0             # install with minimal extra packages

foreach _a ($*)
  set $_a
end

#   if reusing current tree, make sure we're not removing the directory
if ($reuse) then
  set clean=0
endif
  
if ($?NEMO) then
  echo Cannot install with this script if NEMO=$NEMO is present already, this is not recommended
  exit 1
endif

if ($ubuntu) then
   sudo apt update
   sudo apt install time
   sudo apt install build-essential -y
   sudo apt install gcc -y
   sudo apt install g++ -y
   sudo apt install gfortran -y
   # clang ???
   sudo apt install xorg-dev -y
   # xorg took care of the next 3
   #sudo apt install libx11-dev -y
   #sudo apt install libxt-dev -y
   #sudo apt install libxext-dev -y
   #sudo apt install libcairo2-dev -y
   sudo apt install cmake -y
   sudo apt install pgplot5 -y
   sudo apt install wcslib-dev -y
   sudo apt install libhdf4-dev libhdf5-dev hdf5-tools -y
   sudo apt install libgsl-dev -y
   sudo apt install libfftw3-dev -y
   sudo apt install libcfitsio-dev -y
   # for hdf4
   sudo apt install flex bison libjpeg-dev -y
   # useful for some bare tools
<<<<<<< HEAD
   sudo apt install autoconf -y
=======
   sudo apt install autoconf  -y
>>>>>>> 437b4fda
endif


# Recipes for installing PGPLOT
# 1. download proper http://download1.rpmfusion.org/nonfree/el/updates/testing/8/x86_64/
# 2. rpm -Uvh rpmfusion-nonfree-release*rpm
# 3. dnf install pgplot
# Or google for "centos 8 pgplot" and download the RPM's
#
# Centos8:
# sudo dnf install git gcc-gfortran make tcsh gcc-c++ cmake libXext-devel
#             libtirpc-devel
# sudo yum groupinstall 'Development Tools'

# FEDORA31
# sudo yum install gfortran g++ csh make libXext-devel
# the .so file was missing, it needed a symlink to the .so.5 file in order for linking to work
# missing <rpc/rpc.h>            libtirpc-devel didn't work
#
# Mageia uses dnf
#     lib64xext-devel cmake gcc-++ gcc-gfortran git tcsh 
#     no pgplot???   hdf4 ???

if ($centos) then
   sudo yum groupinstall 'Development Tools'
   sudo yum install -y cmake
   sudo yum install -y libXext-devel
   sudo yum install curl file git tcsh
endif

if ($?CC  == 0)  setenv CC  gcc
if ($?CXX == 0)  setenv CXX g++
if ($?F77 == 0)  setenv F77 g77

#       if modules are used, should start from a clean slate
if ($?MODULE_VERSION) then
  echo WARNING: MODULE_VERSION=$MODULE_VERSION
  module purge
endif

#	pick intel compiler (ifort means >= 8.0)
if ($intel) then
  # source /astromake/astromake_start.csh
  # astroload intel
  setenv CC  icc
  setenv CXX icpc
  setenv F77 ifort
endif

if ($gfortran) then
  setenv CC  gcc
  setenv CXX g++
  setenv F77 gfortran
endif

if ($clang) then
  setenv CC  clang
  setenv CXX clang
  setenv F77 gfortran
endif


if ($clean) then
  if (-e $nemo) then
    echo Cleaning old nemo=$nemo directory, sleep 5 seconds first
    sleep 5
    rm -rf $nemo
  endif
endif

#		pick a certain GIT release, if requested
#		then get the source
if ($reuse == 0) then
  git clone $git_nemo $nemo
endif

cd $nemo  

if ($#branch) then
  echo git: Using branch $branch
  git checkout $branch
endif

mkdir -p local

if ($reuse) then
  echo DISTCLEAN
  $make distclean >& install.distclean.log
endif

# pick just one from pgplot,giza   brew is special for mac, ubuntu now also uses it's own pgplot
if ($giza)   set pgplot = 0
if ($pgplot) set giza   = 0
if ($brew)   set pgplot = 0
if ($ubuntu) set pgplot = 0

if ($pgplot && $reuse == 0) then   
  (cd local; git clone $git_pgplot)
endif

if ($giza && $reuse == 0) then   
  (cd local; git clone $git_giza)
endif

if ($cfitsio != 0) then
 src/scripts/mknemo.d/cfitsio >& install.cfitsio.log
 echo cfitsio installed with STATUS=$status
 set cfitsio=1
endif


# here? or before cfitsio? or move cfitsio down?
if ($mktar == 1) then
  (cd ..; tar zcf $nemo.tar.gz $nemo)
  echo $nemo.tar.gz created
endif

if ($install == 0) exit 0


set copts=()
# set copts=($copts --disable-gsl)
if ($gsl)      set copts=($copts --enable-gsl)
if ($png)      set copts=($copts --enable-png)
if ($cfitsio)  set copts=($copts --enable-cfitsio --with-cfitsio-prefix=`pwd`)
if ($single)   set copts=($copts --enable-single)
if ($debug)    set copts=($copts --enable-debug)
if ($native)   set copts=($copts --enable-native)
if ($openmp)   set copts=($copts --with-openmp)
if ($pedantic) set copts=($copts --enable-pedantic)
if ($dso == 0) set copts=($copts --without-dso)
if ($pgplot)   set copts=($copts --with-yapp=pgplot --with-pgplot-prefix=`pwd`/lib)
if ($ubuntu)   set copts=($copts --with-yapp=pgplot --with-pgplot-prefix=/usr/lib)
if ($giza)     set copts=($copts --with-yapp=giza --with-pgplot-prefix=`pwd`/lib)
if ($brew) then
  if ($unames == Darwin) then
    set copts=($copts --with-yapp=pgplot --with-pgplot-prefix=/usr/local/lib)
  else
    set copts=($copts --with-yapp=pgplot --with-pgplot-prefix=/usr/lib)
  endif
endif   


echo Running configure $copts
echo configure $copts  >& install.config.log
./configure  $copts   >>& install.config.log
echo nemo_start
source nemo_start.csh
echo build1
$make build1
rehash


if ($#yapp > 0) setenv YAPP $yapp

if ($pgplot) then
  echo "Compiling internal pgplot (logfile: install.pgplot.log)"
  $make pgplot PNG=$png GIF=$gif >& install.pgplot.log
  if ($status) echo "### Error: pgplot build problem."
endif

if ($giza) then
  echo "Compiling internal pgplot from giza (logfile: install.giza.log)"
  pushd $NEMO/local/giza
  ./configure --prefix=$NEMO >& install.giza.log
  if ($status) echo "### Error: giza build problem."  
  make                      >>& install.giza.log
  if ($status) echo "### Error: giza build problem."  
  make install              >>& install.giza.log
  if ($status) echo "### Error: giza build problem."
  popd
endif

if ($cmake) then
  echo "Compiling internal cmake (logfile: install.cmake.log)"
  src/scripts/cmake.install >& install.cmake.log
  if ($status) echo "### Error: cmake build problem."
endif

rehash
if ($falcon) then
  $make libs
else
  $make corelibs
endif

if ($vogl) then
  echo "Compiling vogl for xyzview (logfile: install.vogl.log)"
  $make vogl >& install.vogl.log
  if ($status) echo "### Error: vogl build problem."
endif

if ($glnemo) then
  echo "Compiling glnemo2 (logfile: install.glnemo2.log)"
  mknemo glnemo2 >& install.glnemo2.log
  if ($status) echo "### Error: glnemo2 build problem".
endif

if ($unsio) then
  echo "Compiling unsio and uns_project (logfile: install.unsio.log)"
  mknemo unsio >& install.unsio.log
  if ($status) echo "### Error: unsio build problem".  
  mknemo uns_project >>& install.unsio.log
  if ($status) echo "### Error: uns_project build problem".  
endif

if ($python) then
  echo "Installing anaconda - only works for linux"
  src/scripts/install_anaconda3 
endif

rehash

if ($test) then
  if ($all) then
    $make bins
    src/scripts/testsuite
  else
    src/scripts/testsuite -b
  endif
endif  

if ($bench) then
  time src/scripts/nemo.bench
endif  

echo All done.
echo ""
echo "(ba)sh users:  source $nemo/nemo_start.sh  to activate NEMO in your shell"
echo "(t)csh users:  source $nemo/nemo_start.csh to activate NEMO in your shell"
<|MERGE_RESOLUTION|>--- conflicted
+++ resolved
@@ -123,11 +123,8 @@
    # for hdf4
    sudo apt install flex bison libjpeg-dev -y
    # useful for some bare tools
-<<<<<<< HEAD
+
    sudo apt install autoconf -y
-=======
-   sudo apt install autoconf  -y
->>>>>>> 437b4fda
 endif
 
 
