--- conflicted
+++ resolved
@@ -177,30 +177,25 @@
 #  compute the path of G1 and G2.   G2 needs a special treatment if mass G2 << G1
 
 if [ ! -e $run.xv.tab ]; then
-<<<<<<< HEAD
-    snapcopy $run.4 - i=0 | snapprint - t                         > $run.4.t.tab
-    if [ $code == 2 ]; then
-	snapcopy $run.4 - "select=i<$nbody?1:0" | hackforce - - debug=-1 | snapcenter - . "-phi*phi*phi" report=t >$run.4.g1.tab
-    else
-	snapcenter $run.4 . "weight=i<$nbody?-phi*phi*phi:0" report=t > $run.4.g1.tab
-    fi
-    snapcopy $run.4 - "select=i>=$nbody?1:0" | hackforce - - debug=-1 | snapcenter - . "-phi*phi*phi" report=t >$run.4.g2.tab
-    paste  $run.4.t.tab $run.4.g1.tab $run.4.g2.tab | awk '{print $1,$2,$5,$8,$11}' > $run.xv.tab
-=======
     #
     echo "# t"                              >$run.4.t.tab
     snapcopy $run.4 - i=0 | snapprint - t  >>$run.4.t.tab
 
     #
-    echo "# x1 y1 z1 vx1 vy1 vz1"                                  >$run.4.g1.tab
-    snapcenter $run.4 . "weight=i<$nbody?-phi*phi*phi:0" report=t >>$run.4.g1.tab
-    #
-    echo "# x1 y1 z1 vx1 vy1 vz1"                                                                               >$run.4.g2.tab    
-    snapcopy $run.4 - "select=i>=$nbody?1:0" | hackforce - - debug=-1 | snapcenter - . "-phi*phi*phi" report=t >>$run.4.g2.tab
+    echo "# x1 y1 z1 vx1 vy1 vz1"                                                                                  >$run.4.g1.tab
+    if [ $code == 2 ]; then
+	snapcopy $run.4 - "select=i<$nbody?1:0" | hackforce - - debug=-1 | snapcenter - . "-phi*phi*phi" report=t >>$run.4.g1.tab
+    else
+	snapcenter $run.4 . "weight=i<$nbody?-phi*phi*phi:0" report=t                                             >>$run.4.g1.tab
+    fi
+    
+    #
+    echo "# x1 y1 z1 vx1 vy1 vz1"                                                                                 >$run.4.g2.tab    
+    snapcopy $run.4 - "select=i>=$nbody?1:0" | hackforce - - debug=-1 | snapcenter - . "-phi*phi*phi" report=t   >>$run.4.g2.tab
     #
     echo "# t x1 v1 x2 v2"                                                           >$run.xv.tab
     paste  $run.4.t.tab $run.4.g1.tab $run.4.g2.tab | awk '{print $1,$2,$5,$8,$11}' >>$run.xv.tab
->>>>>>> a8c939e5
+
     
     #  plot the path in Pos and Vel separately
     tabplot $run.xv.tab 1 2,4 line=1,1 color=2,3 ycoord=0 yapp=$(yapp path-pos)
