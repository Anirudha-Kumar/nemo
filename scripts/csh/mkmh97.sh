--- conflicted
+++ resolved
@@ -33,15 +33,10 @@
 #          20-aug-2022   add --help option in a neat self-documenting way
 #          13-sep-2022   set m16=0 when no stars of G2 near G1
 #          11-nov-2022   align integration parameters w/ MH97
-<<<<<<< HEAD
+#           5-dec-2022   label the table columns where needed
 #          13-dec-2022   try to unbind G2 in it's own C.O.M.
 
 _version=13-dec-2022
-=======
-#           5-dec-2022   label the table columns where needed
-
-_version=5-dec-2022
->>>>>>> 59bd25f9
 _pars=nemopars.rc
 
 #            text between #--HELP and #--HELP is displayed when --help is used
