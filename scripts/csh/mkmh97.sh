--- conflicted
+++ resolved
@@ -7,8 +7,8 @@
 #    - recode such that v0 is speed at infinity
 #
 # bench:
-#          ./mkmh97a.sh code=0 run=run100 nbody=10000 tstop=20 seed=123 
-#          ./mkmh97a.sh code=1 run=run101 nbody=10000 tstop=20 seed=123
+#          ./mkmh97.sh code=0 run=run100 nbody=10000 tstop=20 seed=123 
+#          ./mkmh97.sh code=1 run=run101 nbody=10000 tstop=20 seed=123
 #                     i7-1185G7  Xeon E5-2687W      i9-12900K
 #          code=0     5:12 min       10:48            3:31
 #          code=1     2:10 min        3:20            1:25
@@ -17,12 +17,9 @@
 #
 # version: 12-may-2022   initial version with just (near) head-on collision
 #          15-may-2022   added option to make (near) circular orbit
-<<<<<<< HEAD
 #          15-jun-2022   added m= mass ratio parameter, changed hack= -> code= and implemented bonsai
 #          17-jun-2022   added seed= and defined a benchmark
-=======
 #          20-jun-2022   add potentials & acc
->>>>>>> 9cf2c98c
 
 set -x
 set -e
@@ -62,20 +59,12 @@
 fi
 
 # integrate (hackcode1 is slower for large Nbody systems)
-<<<<<<< HEAD
 #           
 if [ $code = 0 ]; then
-    hackcode1 $run.3 $run.4 eps=$eps freq=2**$kmax freqout=1/$step fcells=2 tstop=$tstop > $run.4.log
+    hackcode1 $run.3 $run.4 eps=$eps freq=2**$kmax freqout=1/$step fcells=2 tstop=$tstop options=mass,phase,phi,acc > $run.4.log    
     snapdiagplot $run.4 tab=$run.4.etot
 elif [ $code = 1 ]; then
-    gyrfalcON $run.3 $run.4 eps=$eps kmax=$kmax step=$step tstop=$tstop > $run.4.log
-=======
-if [ $hack = 1 ]; then
-    hackcode1 $run.3 $run.4 eps=$eps freq=2**$kmax freqout=1/$step fcells=2 tstop=$tstop options=mass,phase,phi,acc > $run.4.log
-    snapdiagplot $run.4 tab=$run.4.etot
-else
     gyrfalcON $run.3 $run.4 eps=$eps kmax=$kmax step=$step tstop=$tstop give=mxvap > $run.4.log
->>>>>>> 9cf2c98c
     tabcols $run.4.log 1,2 > $run.4.etot
 elif [ $code = 2 ]; then
     # See $NEMO/usr/bonsai
