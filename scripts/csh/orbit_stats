--- conflicted
+++ resolved
@@ -34,13 +34,6 @@
     gyrfalcON $run.in $run.out eps=$eps kmax=$kmax give=mxvpa step=$step tstop=$tstop > $run.log
     tabcomment $run.log - delete=t  | awk '{print $1,$2}' > $run.etot
 elif [ $mode = 2 ]; then
-<<<<<<< HEAD
-    hackcode1 $run.in $run.out eps=$eps freq="2**$kmax" freqout=1/$step tstop=$tstop options=mass,phi,acc > $run.log
-    snapdiagplot $run.out yapp=/null > $run.etot
-elif [ $mode = 3 ]; then
-    quadcode $run.in $run.out eps=$eps freq="2**$kmax" freqout=1/$step tstop=$tstop options=mass,phi,acc > $run.log
-    snapdiagplot $run.out yapp=/null > $run.etot
-=======
     if [ $qp = 0 ]; then
 	hackcode1    $run.in $run.out eps=$eps tol=$tol freq="2**$kmax" freqout=1/$step tstop=$tstop options=mass,phi,acc > $run.log
     else
@@ -50,7 +43,6 @@
 elif [ $mode = 3 ]; then
     quadcode $run.in $run.out  eps_r=$eps eps_t=$eps freq="2**$kmax" freqout=1/$step tstop=$tstop options=mass,phi,acc > $run.log
     snapdiagplot $run.out tab=$run.etot
->>>>>>> 4349973b
 else
     exit 0
 fi
