--- conflicted
+++ resolved
@@ -477,7 +477,6 @@
 
      m16=0.17137
      etot=0.000908545
-<<<<<<< HEAD
 
 ## Issues
 
@@ -500,5 +499,3 @@
   ./mkmh97.sh tstop=20 nbody=1000 seed=123 code=4  kmax=6 step=0.05 run=run107
   ./mkmh97.sh tstop=20 nbody=1000 seed=123 code=4  kmax=7 step=0.05 run=run108
   ./mkmh97.sh tstop=20 nbody=1000 seed=123 code=4  kmax=7 step=0.05 run=run109 eps=0.01
-=======
->>>>>>> 82285ca7
