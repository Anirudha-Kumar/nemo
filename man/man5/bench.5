--- conflicted
+++ resolved
@@ -1,4 +1,3 @@
-<<<<<<< HEAD
 .TH BENCH 5NEMO "20 March 2021"
 
 .SH "NAME"
@@ -11,34 +10,27 @@
 .fi
 
 .SH "DESCRIPTION"
-There are several methods to
+There are several methods to compare the performance of NEMO on different processors or environments:
 
 .RS 4
 .IP 1.
 The command \fBmake bench\fP from the $NEMO directory runs a standard benchmark of a dozen or zo
-selected NEMO programs.  It should run in about 30 seconds on more ~2020 type computers.
+selected NEMO programs.  It should run in about 30 seconds on more ~2020 typical computer. 
 
 .IP 2.
 Various \fBBenchfile\fP scattered through the $NEMO source tree contain benchmarks
 
 .IP 3.
-
-.RE
-=======
-.TH BENCH 5NEMO "8 November 2020"
-.SH "NAME"
-bench \- NEMO benchmarks
-
-.SH "SYNOPSIS"
-/usr/bin/time $NEMO/src/scripts/nemo.bench bsf=1
->>>>>>> 4a2949a4
+Selected man pages have some examples. Over time these should be moved into the Benchfile in
+the source directory where this program is maintained.
+
+.RE 4.
 
 .SH "RESULTS"
-Reported are user time in CPU seconds:
+Here are the results of the "make bench" benchmark. The time is the user CPU time. If two values
+are listed after the processor, these are the Geekbench5 values.
 .nf
 .ta +3.5i +1.5i
-
-i7-4930K CPU @ 3.40GHz
 
 Intel Core i5-1135G7	16.4	XPS13 1460 / 
 Intel Core i9-9900X	25.8	geminid 1214 / 9467
@@ -53,11 +45,11 @@
 Xeon(R) X5550  @ 2.67GHz	115.4	sdp 566 / 3938
 .fi
 
-<<<<<<< HEAD
-.SH NEW DESCRIPTION
-=======
+Keep in mind for most of these a default compilation was used.  Some benchmarks are known
+to be able to improved by up to a factor of two with selected compiler and options change.
+
+
 .SH "NEW DESCRIPTION"
->>>>>>> 4a2949a4
 The following tasks are run in the standard NEMO bench:
 .nf
 
@@ -90,8 +82,6 @@
 \fBbench4\fP benchmarks an image operation.
 \fBbench5\fP benchmarks an orbit calculation.
 
-<<<<<<< HEAD
-=======
 .SH "OLDEST BENCH"
 At the inception of NEMO there was no real benchmark, so for a while (while computers
 were still slow) we used the default \fIhackcode1(1NEMO)\fP setting, where 128 particles
@@ -114,7 +104,6 @@
 architectures) by studying the native compiler and
 in particular its optimization options.
 
->>>>>>> 4a2949a4
 .SH "DATA"
 Here are the commands to execute the benchmarks, now the default in "cd $NEMO;make bench"
 .ta +1i
