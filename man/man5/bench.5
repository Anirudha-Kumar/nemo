--- conflicted
+++ resolved
@@ -120,23 +120,19 @@
 now clearly showing the effect of reading the file from memory instead
 of disk. By repeating this whole series a few times, an lower bound to the 
 wall clock time is more likely to properly account for the I/O overhead time.
-<<<<<<< HEAD
 .SH  "OTHERS"
-=======
+A few other manual pages in NEMO also maintain their own list how its program compares under different compilers/options/cpu options:
+.nf
+.ta +1i
+\fICGS(1NEMO)\fP
+\fIscfm(1NEMO)\fP
+.fi
 .PP
 Other industry benchmarks:
 .nf
     Geekbench 5 (very wide variety of compute workloads - baseline is i3-8100)
     Linpack   (focus on floating point operations - Gflops)
     SPEC CPU 2017 benchmark - 
-.fi
-.SH  OTHERS
->>>>>>> eded1625
-A few other manual pages in NEMO also maintain their own list how its program compares under different compilers/options/cpu options:
-.nf
-.ta +1i
-\fICGS(1NEMO)\fP
-\fIscfm(1NEMO)\fP
 .fi
 .SH "TABBENCH"
 A few table I/O benchmarks are available. The benchmark uses a 100M row dataset with 3 columns,
