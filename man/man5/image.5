.TH IMAGE 5NEMO "18 August 2023"

.SH "NAME"
image \- binary format for 2D and 3D image/cube "ccd" files

.SH "SYNOPSIS"
.nf
\fB#include <stdinc.h>\fP
\fB#include <filestruct.h>\fP
\fB#include <image.h>\fP
.fi

.SH "DESCRIPTION"
\fIimage\fP implement a rectangular 
2-dimensional matrix or 3-dimensional cube in a 
\fIfilestruct(5NEMO)\fP datafile. 
The current implementation restricts
images to well known 2- and 3-dimensional cases, as well 
as the restriction that the whole image must be in memory.
See \fImdarray(3NEMO)\fP for a more general 
multi-dimensional array interface (though there is no special
I/O interface for this data structure). The
coordinate transformation 
to world coordinates is by no means restricted to a simple linear
equation of the form:
.nf
        x.w.c. = SCALE * i + OFFSET
.fi
where \fIi\fP runs from 0 to N-1, the dimension of the matrix in
any of its coordinates.
.PP
\fIImage\fP files are used in 2D and 3D images, i.e. a matrix of
values of any kind (intensity, velocity etc.).
The output format of \fIimage(3NEMO)\fP files is the general binary
structured fileformat as described in \fIfilestruct(3NEMO)\fP.
.PP
The data is stored on disk in Fortran (column-major) or C (row-major)
fashion, as in \fIData(row,column,plane)\fP depending on
a compile switch or #define in the image.h module, which must be
included in every program using images. The default compilation is
using the FORDEF, i.e. x coordinate running fastest in memory
(compatibility with existing contour and FITS routines).
.PP
There is some experimental code in image.c to compile with -DUSE_IARRAY
(Iliffe vectors).

.SH "FITS"
For no good reason NEMO grew names different from FITS, so here's the dictionary between them
.nf
     NAXISi     nx,ny,nz
     CRVALi     xmin,ymin,zmin
     CDELTi     dx,dy,dz
     CRPIXi     xref,yref,xref
     CTYPEi     namex,namey,namez
     CUNITi     unitx,unity,unitz
     BUNIT      unit
     BMAJ       beamx
     BMIN       beamy
.fi

.SH "FORMAT"
.nf
typedef struct {
    real   *frame;	 /* pointer to datablock */
    real   **matrix;     /* 2D special case: pointers to pointers */
    real   ***cube;      /* 3D special case: ptr to ptr to ptr's  */
    int    axis;         /* axis type (0=old, no ref pixel; 1=with Xref */
<<<<<<< HEAD
    int    nx;		 /* number of pixels along x-axis NAXIS1 */
    int    ny;		 /* number of pixels along y-axis NAXIS2 */
    int    nz;           /* number of pixels along z-axis NAXIS3 */
    real   xmin;	 /* x-value belonging to reference x-pixel CRVAL1 */
    real   ymin;	 /* y-value belonging to reference y-pixel CRVAL2 */
    real   zmin;	 /* z-value belonging to reference z-pixel CRVAL3 */
    real   dx;		 /* step in x-pixel CDELT1 */
    real   dy;		 /* step in y_pixel CDELT2 */
    real   dz;		 /* step in z_pixel CDELT3 */
    real   xref;         /* reference pixel in X (0 the first) CRPIX1 */
    real   yref;         /* reference pixel in Y CRPIX2 */
    real   zref;         /* reference pixel in Z CRPIX3 */
    real   map_min; 	/* minimum map value */
    real   map_max;	/* maximum map value */
=======
    int    nx;		 /* number of pixels along x-axis */
    int    ny;		 /* number of pixels along y-axis */
    int    nz;           /* number of pixels along z-axis */
    real   xmin;	 /* x-value belonging to reference x-pixel */
    real   ymin;	 /* y-value belonging to reference y-pixel */
    real   zmin;	 /* z-value belonging to reference z-pixel */
    real   dx;		 /* step in x-pixel */
    real   dy;		 /* step in y_pixel */
    real   dz;		 /* step in z_pixel */
    real   xref;         /* reference pixel in X (0 the first) */
    real   yref;         /* reference pixel in Y */
    real   zref;         /* reference pixel in Z */
    real   map_min;  	 /* minimum map value */
    real   map_max;	 /* maximum map value */
>>>>>>> fc154038
    int    beamtype;		/* type of beam used for beam smoothing */
    real   beamx;		/* beamwidth along x (if used) */
    real   beamy;		/* beamwidth along y (if used) */
    real   beamz;		/* beamwidth along z (if used) */
    string namex;		/* pointer to x-axis name string CTYPE1 */
    string namey;		/* pointer to y-axis name string CTYPE2 */
    string namez;		/* pointer to z-axis name string CTYPE3 */
    string unitx;		/* pointer to x-axis unit string CUNIT1 */
    string unity;		/* pointer to y-axis unit string CUNIT2 */
    string unitz;		/* pointer to z-axis unit string CUNIT3 */
    string unit;                /* BUNIT */
    real   time;
    string storage;		/* pointer to storage fashion string */
} image, *imageptr;
.fi

.SH "ACCESS-MACROS"
Accessing the individual structure components can be done through some
pre-define macros (in \fBimage.h\fP):
.nf
.ta +2i
#define Frame(iptr)	((iptr)->frame)
#define Nx(iptr)	((iptr)->nx)
#define Ny(iptr)	((iptr)->ny)
#define Nz(iptr)	((iptr)->nz)
#define Axis(iptr)	((iptr)->axis)
#define Xmin(iptr) 	((iptr)->xmin)
#define Ymin(iptr) 	((iptr)->ymin)
#define Zmin(iptr) 	((iptr)->zmin)
#define Dx(iptr)	((iptr)->dx)
#define Dy(iptr)	((iptr)->dy)
#define Dz(iptr)	((iptr)->dz)
#define Xref(iptr) 	((iptr)->xref)
#define Yref(iptr) 	((iptr)->yref)
#define Zref(iptr) 	((iptr)->zref)
#define MapMin(iptr)	((iptr)->map_min)
#define MapMax(iptr)	((iptr)->map_max)
#define BeamType(iptr)	((iptr)->beamtype)
#define Beamx(iptr)	((iptr)->beamx)
#define Beamy(iptr)	((iptr)->beamy)
#define Beamz(iptr)	((iptr)->beamz)
#define Namex(iptr)	((iptr)->namex)
#define Namey(iptr)	((iptr)->namey)
#define Namez(iptr)	((iptr)->namez)
#define Unit(iptr)      ((iptr)->unit)
#define Storage(iptr)   ((iptr)->storage)
/* row major */
#if defined(CDEF)
#define MapValue(iptr,ix,iy)	(*( (iptr)->frame + iy + ix*Ny(iptr) ))
#define CubeValue(iptr,ix,iy,iz)	(*( (iptr)->frame + iz + Nz(iptr)*(iy + Ny(iptr)*ix)))
#endif
/* column major */
#if defined(FORDEF)
#define MapValue(iptr,ix,iy)	 (*( (iptr)->frame + ix + Nx(iptr)*iy) )
#define CubeValue(iptr,ix,iy,iz)	(*( (iptr)->frame + ix + Nx(iptr)*(iy+Ny(iptr)*iz)))
#endif 
.fi

.SH "ARRAY NOTATION"
The \fIMapValue\fP and \fICubeValue\fP macros are sometimes cumbersome
typography, and using two image library routines, 
\fBmap2_image\fP and \fBmap3_image\fP these can be converted to
the commonly used array syntax:
.nf
    image *iptr = open_image(....);
    real **a = map2_image(iptr);
    for (i=0; i<nx; i++)
        for (j=0; j<nx; j++)
            a[i][j] = 0.0;
.fi
.PP
The following example creates a simple cube by which you can test
the row-major and column-major implementations.
.PP
In CDef mode:
.nf
    % ccdmath "" cube0 "%x+10*%y+100*%z" 4,3,2
    % tsf cube0
    double MapValues[4][3][2] 0.00000 100.000 10.0000 110.000 20.0000 120.000 ...  123.000
.fi
In ForDef mode:
.nf
    % tsf cube0
    double MapValues[4][3][2] 0.00000 1.00000 2.00000 3.00000 10.0000 11.0000 ... 123.000
.fi

.SH "LIMITATIONS"
The current default images (axis=0) have their origin at the
first (lower-left = 0,0) pixel. In FITS parlance, there is no
freedom in the location of the reference pixel, it's (0,0).
For axis=1 (most programs now support it, notably
\fIccdfits(1NEMO)\fP and \fIfitsccd(1NEMO)\fP) this limitation
will go away, but only simple cartesian coordinate systems are
supported. There is no astronomical WCS support, other than
labeling it. Perhaps this will be for a future axis=2.

.SH "FUTURE EXPANSIONS"
Code could be modified to use dynamem(3NEMO). Allows more flexable
use by addressing image[i][j] instead of slower (?) macros MapValue(iptr,i,j)

.SH "SEE ALSO"
snapshot(5NEMO), image(3NEMO), tsf(1NEMO), mdarray(3NEMO)
.nf
https://en.wikipedia.org/wiki/Row-_and_column-major_order
https://en.wikipedia.org/wiki/Iliffe_vector
.fi

.SH "AUTHOR"
Peter Teuben

.SH "FILES"
.nf
.ta +2.5i
~/src/pjt/image   	image.c image.h image.3 image.5
.fi

.SH "UPDATE HISTORY"
.nf
.ta +2.0i +2.0i
29-Jun-87	V1.0: Original created	PJT
30-Jun-87	V2.0: use \fBstruct\fP as interface	PJT
22-May-88	comment to use dynamem(3NEMO)	PJT
23-dec-88	V2.3: velocity added to header	PJT
18-jan-89	V3.0: 3D added PJT
1-feb-89	V4.0: compile switch for FORDEF and CDEF matrix storage	PJT
21-feb-00	A[i][j] usage        	PJT
19-may-03	improved documentation	PJT
8-may-04	V5.0: added reference pixel for axis type 1	PJT
7-may-13	added benchmark example
27-jan-2021	noted axis=1 now becoming standard	PJT
.fi<|MERGE_RESOLUTION|>--- conflicted
+++ resolved
@@ -1,4 +1,4 @@
-.TH IMAGE 5NEMO "18 August 2023"
+.TH IMAGE 5NEMO "21 November 2023"
 
 .SH "NAME"
 image \- binary format for 2D and 3D image/cube "ccd" files
@@ -65,7 +65,7 @@
     real   **matrix;     /* 2D special case: pointers to pointers */
     real   ***cube;      /* 3D special case: ptr to ptr to ptr's  */
     int    axis;         /* axis type (0=old, no ref pixel; 1=with Xref */
-<<<<<<< HEAD
+
     int    nx;		 /* number of pixels along x-axis NAXIS1 */
     int    ny;		 /* number of pixels along y-axis NAXIS2 */
     int    nz;           /* number of pixels along z-axis NAXIS3 */
@@ -78,24 +78,9 @@
     real   xref;         /* reference pixel in X (0 the first) CRPIX1 */
     real   yref;         /* reference pixel in Y CRPIX2 */
     real   zref;         /* reference pixel in Z CRPIX3 */
-    real   map_min; 	/* minimum map value */
-    real   map_max;	/* maximum map value */
-=======
-    int    nx;		 /* number of pixels along x-axis */
-    int    ny;		 /* number of pixels along y-axis */
-    int    nz;           /* number of pixels along z-axis */
-    real   xmin;	 /* x-value belonging to reference x-pixel */
-    real   ymin;	 /* y-value belonging to reference y-pixel */
-    real   zmin;	 /* z-value belonging to reference z-pixel */
-    real   dx;		 /* step in x-pixel */
-    real   dy;		 /* step in y_pixel */
-    real   dz;		 /* step in z_pixel */
-    real   xref;         /* reference pixel in X (0 the first) */
-    real   yref;         /* reference pixel in Y */
-    real   zref;         /* reference pixel in Z */
-    real   map_min;  	 /* minimum map value */
-    real   map_max;	 /* maximum map value */
->>>>>>> fc154038
+    real   map_min; 	 /* minimum map value */
+    real   map_max; 	 /* maximum map value */
+
     int    beamtype;		/* type of beam used for beam smoothing */
     real   beamx;		/* beamwidth along x (if used) */
     real   beamy;		/* beamwidth along y (if used) */
