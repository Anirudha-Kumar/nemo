--- conflicted
+++ resolved
@@ -24,20 +24,7 @@
 signal detection schemes, but the sratio is useful for regression.
 
 .SH "EXAMPLES"
-<<<<<<< HEAD
-For three maps with dispersion 1 and mean at 0, 1 and 2 we find:
-.nf
 
-    ccdgen out=- object=noise spar=0,1 size=100,100 seed=123 | ccdstat - qac=t
-    QAC_STATS: - 0.00841719 1.00315 -3.8169 3.9858  84.1719 0.0105624
-    
-    ccdgen out=- object=noise spar=1,1 size=100,100 seed=123 | ccdstat - qac=t
-    QAC_STATS: - 1.00842 1.00315 -2.8169 4.9858  10084.2 0.858938
-    
-    ccdgen out=- object=noise spar=2,1 size=100,100 seed=123 | ccdstat - qac=t
-    QAC_STATS: - 2.00842 1.00315 -1.8169 5.9858  20084.2 0.991482
-
-=======
 A table spectrum with some continuum flux:
 
 .nf
@@ -50,7 +37,7 @@
 .nf
     ccdgen "" - noise 0.2,1 size=100,100 seed=123 | ccdstat - qac=t label=CCD
     QAC_STATS: CCD 0.208417 1.00315 -3.6169 4.1858  2084.17 0.255943  10000
->>>>>>> a723d243
+
 .fi
 
 .SH "SEE ALSO"
