.TH ELLIPSE 1NEMO "20 October 2021"

.SH "NAME"
ellipse \- ellipse (de)projection properties

.SH "SYNOPSIS"
\fBellipse\fP [parameter=value]

.SH "DESCRIPTION"
\fBellipse\fP de-projects ellipses, and computes the intrinsic properties,
and vice versa. It also computes kinematic properties, assuming flow is
along the ellipses, such as the kinematic minor axis (the major axis
cannot be defined, since the flow-velocity along the ellipse is not
defined with this routine. 
.PP
Apart from giving the eccentricity of the ellipse ("bar") in the disk,
and the inclination of the disk, the two angles in this routine are
\fBtheta\fP and \fBphi\fP, of which only one needs to be given.
.PP
For some input parameters an array is allowed to create an output table,
which can then be easily plotted.

.SH "PARAMETERS"
The following parameters are recognized in any order if the keyword
is also given:
.TP 20
\fBba=\fP
Axis ratio of bar. An array is allowed, in \fInemoinp(1NEMO)\fP 
notation. No default.
.TP
\fBinc=\fP
Inclination of disk in which the ellipse ("bar") is located. 
An array is allowed. No default.
.TP
\fBphi=\fP
Angle between bar and disk in sky plane. An array is allowed.
Either phi or theta (not both) are required. It determines if
projection (\fBtheta\fP given) or deprojection (\fBphi\fP given) 
is done. 
.TP
\fBtheta=\fP
Angle between bar and disk in galax plane. Again an array is allowed.
.TP
\fBa=\fP
Length of the bar (currently only projected) bar. If this option is used,
the stick formulae (ba=0) will be applied, and errors can be computed
using \fBdphi=\fP.
.TP
\fBdba=\fP
Error term in b/a. 
Useful if you want to compute errors in (de)projected
parameters using nsim=
.TP
\fBdphi=\fP
Error term in phi.
.TP
\fBnsim=\fP
Number of monte carlo to perform to compute an error term. [0]
.TP
\fBseed=\fP
Seed for random number generator. [0]

.SH "EXAMPLES"
Here for a set of apparent position angles w.r.t. line of notes, and given
apparent b/a and inc, the intrinsic b/a, angle between bar and line of nodes
and the (sky plane) kinematic major axis (assumed perpendicular to the 
kinematic minor axis) are computed:
.nf

% ellipse 0.3 45 20:30:2
De-projecting ellipse:
b/a inc phi    b/a'    theta   phi_kin
0.3 45 20    0.376558 29.4085 -46.4712
0.3 45 22    0.368488 31.9773 -45.7525
0.3 45 24    0.360246 34.4675 -44.8267
0.3 45 26    0.351921 36.8805 -43.7464
0.3 45 28    0.343591 39.2183 -42.5507
0.3 45 30    0.335325 41.4834 -41.2693
.fi
<<<<<<< HEAD

Here is an example of creating a bar in a disk, and viewing the sky projection. The example
is taken from NGC 253 (see also \fIrotcur(5NEMO)\fP):

.nf

# disk
r_d=2
pa_d=230
inc_d=76

# bar
a_b=1
b_b=0.25
pa_b=18

mkconfig - 361 ring $a_b | snapscale - - rscale=$b_b,1,0 | snaprotate - bar0  $pa_b,$inc_d,$pa_d zyz
mkconfig - 361 ring $r_d | snaprotate - disk0 $inc_d,$pa_d yz

snapadd disk0,bar0 - | snapplot - 


.fi

=======
and here a plot that shows how the axis ratio of a 0.5 bar changes as the bar angle
changes, for fixed inclincation of 20 degrees:
.nf
   %  ellipse 0.5 1:89:1 20 | tabplot - 2 4 line=1,1
.fi   
>>>>>>> af1710a2
.SH "CAVEATS"
For the stick formulae (a= used) only projection is done.

.SH "SEE ALSO"
.nf
Skillman et al. A&A 198, 33 (1988), p39.
Arnaboldi et al. 1995AJ....110..199A \fIKinematics of the Ionized Gas in NGC 253 \fP
.fi

.SH "FILES"
src/orbit/misc	ellipse.c

.SH "AUTHOR"
Peter Teuben

.SH "UPDATE HISTORY"
.nf
.ta +1.0i +4.0i
fall-1986	V0.0 formulae derived for Skillman et al paper	PJT
23-Apr-03	V0.3 added phi_kin	PJT 
28-aug-03	V0.4 added a= for stick formulae of bars, +errors	PJT
.fi<|MERGE_RESOLUTION|>--- conflicted
+++ resolved
@@ -1,4 +1,4 @@
-.TH ELLIPSE 1NEMO "20 October 2021"
+.TH ELLIPSE 1NEMO "23 October 2021"
 
 .SH "NAME"
 ellipse \- ellipse (de)projection properties
@@ -77,7 +77,15 @@
 0.3 45 28    0.343591 39.2183 -42.5507
 0.3 45 30    0.335325 41.4834 -41.2693
 .fi
-<<<<<<< HEAD
+
+and here a plot that shows how the axis ratio of a 0.5 bar changes as the bar angle
+changes, for fixed inclincation of 20 degrees:
+.nf
+   %  ellipse 0.5 1:89:1 20 | tabplot - 2 4 line=1,1
+.fi   
+
+
+
 
 Here is an example of creating a bar in a disk, and viewing the sky projection. The example
 is taken from NGC 253 (see also \fIrotcur(5NEMO)\fP):
@@ -85,30 +93,25 @@
 .nf
 
 # disk
-r_d=2
-pa_d=230
-inc_d=76
+  r_d=2
+  pa_d=230
+  inc_d=76
 
 # bar
-a_b=1
-b_b=0.25
-pa_b=18
+  a_b=1
+  b_b=0.25
+  pa_b=18
+  
+# create bar and disk
+  mkconfig - 361 ring $a_b | snapscale - - rscale=$b_b,1,0 | snaprotate - bar0  $pa_b,$inc_d,$pa_d zyz
+  mkconfig - 361 ring $r_d | snaprotate - disk0 $inc_d,$pa_d yz
 
-mkconfig - 361 ring $a_b | snapscale - - rscale=$b_b,1,0 | snaprotate - bar0  $pa_b,$inc_d,$pa_d zyz
-mkconfig - 361 ring $r_d | snaprotate - disk0 $inc_d,$pa_d yz
-
-snapadd disk0,bar0 - | snapplot - 
-
+# add, and plot the two ellipses
+  snapadd disk0,bar0 - | snapplot - 
 
 .fi
 
-=======
-and here a plot that shows how the axis ratio of a 0.5 bar changes as the bar angle
-changes, for fixed inclincation of 20 degrees:
-.nf
-   %  ellipse 0.5 1:89:1 20 | tabplot - 2 4 line=1,1
-.fi   
->>>>>>> af1710a2
+
 .SH "CAVEATS"
 For the stick formulae (a= used) only projection is done.
 
