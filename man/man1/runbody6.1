--- conflicted
+++ resolved
@@ -238,23 +238,14 @@
 .SH FILES
 .nf
 .ta +2i
-<<<<<<< HEAD
 $NEMO/usr/aarseth	support to install and test the codes
 $outdir/OUT3.snap	particle dump (see \fIu3tos(1NEMO)\fP) in \fIsnapshot(5NEMO)\fP format.
-=======
-$NEMO/usr/nbody6	code
-$outdir/OUT3.snap	particle dump (see \fIu3tos(1NEMO)\fP)
-.fi
->>>>>>> 6d246b19
+.fi
 .SH AUTHOR
 Peter Teuben
 .SH UPDATE HISTORY
 .nf
 .ta +1.0i +4.0i
 20-feb-2019	V0.1 cloned off runbody4, some of keyword descriptions not complete yet		PJT
-<<<<<<< HEAD
-21-feb-2019	V0.3 support both nbody6/nbody6++	PJT
-=======
 22-feb-2019	V0.5 support nbody6/nbody6++
->>>>>>> 6d246b19
 .fi