--- conflicted
+++ resolved
@@ -16,9 +16,9 @@
 T.S. v. Albada & R.H. Sanders (1982) MNRAS, 201, 303. 
 For more details see also: Henyey et al.(1964) ApJ 139, 309.
 .PP
-<<<<<<< HEAD
-The method originated from the same equations as looking for oscillations
-in Cepheid type stars. See e.g. van Albada and Baker (1971).
+The method originated from the same equations as looking for periodic solutions
+in what become pulsation stars (RR Lyr, Cepheids). See e.g. van Albada and Baker (1971)
+
 .PP
 The operation of the program is as follows:  The first orbit is launched perpendicular from either the X or Y axis
 with a reasonable launching velocity. Depending on the orbit type, will be integrated for the 1/4, 1/2 or full period,
@@ -38,11 +38,6 @@
 A stability parameter of the orbit is also computed.  Periodic orbits in potentials with chaos generally makes their
 islands in the surface of section shrink, and correspondingly finding the orbits becomes more difficult (i.e. needs
 good initial conditions). The same holds for the method used in \fIperorb(1NEMO)\fP so you can't win.
-
-=======
-The method originated from the same equations as looking for solutions of
-pulsation stars (RR Lyr, Cepheids). See e.g. van Albada and Baker (1971)
->>>>>>> 20948690
 
 .SH "PARAMETERS"
 .so man1/parameters
