.TH GALAXY1 1NEMO "6 February 2018"
.SH NAME
galaxy \-  3D FFT N-body code
.SH SYNOPSIS
\fBgalaxy\fP 
.SH DESCRIPTION
\fIgalaxy\fP 
is a direct descendant of the code first used by James & Sellwood (1978, MNRAS
v182, p331) with only minor refinements since.  The Poisson solver was
written exclusively by Richard James and uses the algorithm descibed in
James (1977, J Comp Phys v25, p71).  This algorithm determines the
gravitational potential of an isolated mass distribution using FFTs on a
3-D Cartesian grid without the need to remove images by doubling the grid
size in each dimension.  The motion of particles within the grid volume is
integrated forwards in time according to accelerations determined by
differencing the grid potential values.  Particles that leave the grid
volume are discarded.
.PP
Very large numbers of particles can be employed at little cost since most cpu
time is taken up by the determination of the potential on the grid.  [See
Sellwood (1997, in "Computational Astrophysics" ed Clarke & West, ASP Conf
series v123, p215) for a performance comparison with other codes.]
.PP
The version of the algorithm used here requires the individual grid cells to
be cubic, but the overall grid need not be cubic.  The FFTs supplied require
the number of mesh spaces in each direction to be (2**n + 1), where the
exponent n may be chosen independently for each coordinate direction.  As
large grids require a great deal of memory (c400 MB for a 257**3 grid), it
is recommended that the parameters set in the include file '\fBrjinclude.h\fP'
be no larger than necessary, although the code will function correctly as long
as the actual dimensions used do not exceed those set by the parameter
statement at compile time.
.PP
Time integration follows the standard 2nd order time-centered leap-frog, with
the velocities one half a time step out of synchrony with positions.  This
difference is maintained in the internally stored coordinates and is created
and can be undone, by a call to subroutine TMCENT.  For output of the particle
coordinates at a particular instant, the velocities need to be the average of
those before and after the time for the positions.
.PP
Results, in this public version, are simply the phase space coordinates of
all the particles as often as requested, which can create a very large file.
The authors therefore do not employ this scheme themselves, preferring
instead to measure and save properties of the model as the simulation
evolves.
An example of this "on the fly" analysis is provided
in the routines ICHECK and MEASURE
to determine the global integrals (energy, momentum, etc)
.PP
The grid is set up in subroutine GRDSET using parameters
read in from a short ASCII input file (\fIgalaxy.dat\fP).
The positions and velocities of the particles are read in subroutine LOADUP,
from a local file \fIgalaxy.ini\fP.
The gravitational field is determined by a call to FINDF.
The model is integrated forward by a call to STEP.
After the desired evolution is completed, the positions and velocities of
the particles are saved by a call to UNLOAD.
.SH 
The new 2014 public release of \fBgalaxy\fP contains an updated code, including
versions of SCF (see \fIscfm(1NEMO)\fP) and BHTREE (see \fBhackcode1(1NEMO)\fP).
.SH FILES
.nf
.ta +2i
$NEMO/src/nbody/evolve/sellwood  	source code tree (w/ res2snap & snap2ini)
$NEMO/usr/sellwood/GALAXY15	source code tree for GALAXY15
.fi
The main files associated with the run are (notice the basename 'galaxy' is fixed by the code):
.nf
.ta +2i
galaxy.dat	ASCII input: grid parameters, length and time scales
galaxy.ini	ASCII input: initial coordinates of all the particles
galaxy.lis	ASCII output: a brief summary of progress (appended)
galaxy.fin	ASCII output: final coordinates of all the particles
galaxy.res	binary output: coordinates and potentials at intervals  (appended)
galaxy.tmp	short ASCII file (deleted when closed)
galaxy.aux	large binary file (deleted when closed)
.fi
.PP
Sample \fIgalaxy.dat\fP initialization file:
.nf
 33  33  33    # number of grid cells in (x,y,z)
 15.0          # number of grid cells per length unit
 0.05          # time step length
 0.5           # time between particle outputs
 0.1           # time between integral checks
 1.00          # end time
.fi
.PP
The format of the ASCII \fIgalaxy.ini\fP (and also \fIgalaxy.fin\fP) files
is:
.nf
    Time Mass Nbody
    X_1 Y_1 Z_1 VX_1 VY_1 VZ_1
    ....
    X_n Y_n Z_n VX_n VY_n VZ_n
.fi
The \fIgalaxy.fin\fP can also be used for a restart. Note that the timestep
is one more then the last requested time, to prevent that the 
\fIgalaxy.res\fP file will contain a datadump on the restart timestep twice.
.SH COMPILATION
Note that the maximum grid size and maximum amount of particles are hardcoded
during compilation. See comments in \fBrjinclude.h\fP how to change the
maximum grid size and the parameter \fBmbod\fP in
\fBgalaxy.f\fP for the maximum particle number that can be used.
.PP
The new release V15 does not depend on commercial (e.g. NAG) software, and
can be compiled using open source tools and libraries. PGPLOT must be
installed independantly.
.SH RES2SNAP
The following shell script, given as an example, will convert a particular
snapshot from a binary "galaxy.res" file into a NEMO \fIsnapshot(5NEMO)\fP
format.
.PP
.nf
#! /bin/csh -f
if ($#argv != 2) then
  echo Usage: res2snap FILE N
  echo Converts the N-th snapshot from FILE to NEMOs snapshot format
  exit 0
endif
#   set command line parameters
set file=$1
set n=$2
#   get header info 
set tsnap=`unfio $file "$n*2-1" float | awk '{if (NR==1) print $1}'`
set nbody=`unfio $file "$n*2-1" int   | awk '{if (NR==2) print $1}'`
#   dump data and convert to snapshot
unfio $file "$n*2" float maxbuf=100000 |\\
   tabtos - ${file:r}.$n.snap "" pos,vel,phi options=wrap times=$tsnap nbody=$nbody
.fi
.SH BENCHMARKS
1000 particles on a 32**3 cube integrating for 20 steps took 4.77\" on
<<<<<<< HEAD
a sparc Ultra-2.
.PP
2021 update: 200 steps on an i5-1135G7 took 3.7\" using the default gfortran, only a factor
13 speedup from the 2004 results. However, compiling with flang (FFLAGS=-O3), 200 steps took
0.22\", a remarkable speedup of 16 over gfortran.
=======
a sparc Ultra-2. (1997?)

>>>>>>> ee7cb6b5
.SH SEE ALSO
rungalaxy(1NEMO), unfio(1NEMO), snapshot(5NEMO)
.PP
.nf
James & Sellwood (1978, MNRAS v182, p331) 
James (1977, J Comp Phys v25, p71).  
Sellwood (1997, in "Computational Astrophysics" ed Clarke & West, ASP Conf series v123, p215) 
http://www.physics.rutgers.edu/galaxy   (full 2014 version; V1.5 and later)
.fi

.SH ADS
@ads 2014arXiv1406.6606S
.SH AUTHOR
Jerry Sellwood
.SH HISTORY
.nf
.ta +1i +4i
9-jun-97	V1.0  Sellwood public release/adopted for NEMO  	JS/PJT
24-jun-97	V1.1  added ICHECK/MEASURE; dtlog to galaxy.dat 	JS
18-mar-04	fixed bad usage line; refer to rungalaxy now	PJT
8-mar-06	V1.3  now installs by default into NEMOBIN	PJT
26-jun-2014	notes on the official full public release	PJT
10-mar-2017     notes on the new V15 release	PJT
6-feb-2018	notes on the new V1.5.2 release	PJT
.fi<|MERGE_RESOLUTION|>--- conflicted
+++ resolved
@@ -130,16 +130,12 @@
 .fi
 .SH BENCHMARKS
 1000 particles on a 32**3 cube integrating for 20 steps took 4.77\" on
-<<<<<<< HEAD
-a sparc Ultra-2.
+a sparc Ultra-2. (1997?)
 .PP
 2021 update: 200 steps on an i5-1135G7 took 3.7\" using the default gfortran, only a factor
 13 speedup from the 2004 results. However, compiling with flang (FFLAGS=-O3), 200 steps took
 0.22\", a remarkable speedup of 16 over gfortran.
-=======
-a sparc Ultra-2. (1997?)
 
->>>>>>> ee7cb6b5
 .SH SEE ALSO
 rungalaxy(1NEMO), unfio(1NEMO), snapshot(5NEMO)
 .PP
