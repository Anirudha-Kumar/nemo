.TH TSF 1NEMO "19 February 2020"

.SH "NAME"
tsf \- type a structured file

.SH "SYNOPSIS"
\fBtsf in=\fPfile [parameter=value] .\|.\|.

.SH "DESCRIPTION"
\fItsf\fP types the contents of a structured binary file
(see \fIfilestruct\fP(3NEMO)) in a human readable form
on the standard output.
The type, tag, dimensions (if any) and contents of all items are listed.
The contents of \fICharType\fP items are printed directly; 
\fIFloatType\fP and \fIDoubleType\fP
items are printed in floating-point notation; all other types are printed in 
octal for portability reasons (see \fBoctal=\fP below).
\fIXML\fP format can optionally be selected as well, but this is not been well
exercised. A \fIjson\fP mode has been considered.
.PP

.SH "PARAMETERS"
.so man1/parameters
.TP 24
\fBin=\fP\fIfile\fP
Input data is read from \fIfile\fP, which must be a structured binary file.
No default.
.TP
\fBmaxprec=t|f\fP
If true, print float and double item data with maximum precision.
[Default: \fBf\fP].
.TP
\fBmaxline=\fP\fIlines\fP
Limits the number of lines of data typed for each item to \fIlines\fP.
See \fBallline=\fP below.
[Default: \fB4\fP].
.TP
\fBallline=t|f\fP
Print all lines, it overrides any value of \fBmaxline\fP.
If xml format selected, allline will always be set to t.
[Default: \fBf\fP].
.TP
\fBindent=\fP\fIset-indent\fP
Amount to indent contents of item-sets.
[Default: \fB2\fP].
.TP
\fBmargin=\fP\fIright-margin\fP
Righthand margin for output. Set this to a high value to prevent
possible string problems if file needs to be read by \fIrsf\fP.
[Default: \fB72\fP].
.TP
\fBitem=\fP\fIitem-name\fP
select only this item for output. Default: all items selected.
.TP
\fBxml=t|f\fP
Output in xml mode? 
If not, old-style human readable tsf mode is selected.
[Default: \fBf\fP].
.TP
\fBoctal=t|f\fP
Output of (short/long) integers in octal? Old versions used to
exchange integer information in octal, we have now switched
by default to decimal (more human readable). By using 
\fBoctal=t\fP you can force this program back in the old
mode. If take output of tsf to be read into rsf, you now
need to force octal=t.
[Default: \fBf\fP].

.SH "SEE ALSO"
ls(1v), file(1), rsf(1NEMO), csf(1NEMO), qsf(1NEMO), bsf(1NEMO), filestruct(3NEMO).

.SH "DEBUG"
\fBdebug=2\fP reports values of \fIMaxSetLen\fP
as defined in "\fBfilestruct.h\fP".
For \fIMaxTagLen\fP and \fIMaxVecDim\fP see \fIrsf(1NEMO)\fP.

<<<<<<< HEAD
.SH "EXAMPLE"
=======
.SH "EXAMPLES"
>>>>>>> caabcecd
An example of converting all double precision numbers to single
precision in a NEMO file:
.nf
    % tsf in=double.dat out=float.dat convert=d2f

.fi
And here is an N-body snapshot of a Plummer sphere with 10 particles:
.nf

    mkplummer - 10 | tsf -

char Headline[35] "init_xrandom: seed used 1582131517"
char History[27] "mkplummer - 10 VERSION=3.0"
set SnapShot
  set Parameters
    int Nobj 10 
    double Time 0.00000 
  tes
  set Particles
    int CoordSystem 66306 
    double Mass[10] 0.100000 0.100000 0.100000 0.100000 0.100000 
      0.100000 0.100000 0.100000 0.100000 0.100000 
    double PhaseSpace[10][2][3] 0.394003 -1.98053 -0.836643 -0.466656 
      0.0439966 0.367178 -0.0762312 -0.0201540 0.0852010 0.238130 
      0.344608 0.379148 0.173722 0.311941 0.0433718 0.405117 0.747783 
      -0.555947 -0.778804 -0.580657 0.537069 -0.101942 0.0555890 
      . . .
  tes
tes

.fi

.SH "TLDR"
<<<<<<< HEAD
list brief contents of a binary structured file

% tsf {{path/to/file}}

list more

% tsf {{path/to/file}}
=======
- Show contents of a binary structured file in brief format

tsf {{file}}

- Show contents of a binary structured file, showing all lines, and in full precision

tsf {{file}} True allline=t
>>>>>>> caabcecd

.SH "BUGS"
The algorithm for implementing \fBmaxline\fP is crude.
.PP
If \fBindent=\fP and \fBmargin=\fP are choosen too large, resp. too
small, they can bump into each other and cause illegable output, which
cannot be read by \fIrsf\fP either.

.SH "AUTHOR"
Joshua E. Barnes.

.SH "HISTORY"
.ta +1i +4i
.nf
xx-xxx-86	V1.0 original version	JEB
xx-apr-88	V2.0 new filestruct package	JEB
9-dec-90	V2.3 helpvec and other minor things	PJT
21-mar-01	V2.7 experimental xml output option	PJT
14-jun-02	V3.0 added octal=, but default output of integers is now decimal	PJT
21-jun-21	experimenting with a TLDR section	PJT
.fi<|MERGE_RESOLUTION|>--- conflicted
+++ resolved
@@ -74,11 +74,8 @@
 as defined in "\fBfilestruct.h\fP".
 For \fIMaxTagLen\fP and \fIMaxVecDim\fP see \fIrsf(1NEMO)\fP.
 
-<<<<<<< HEAD
-.SH "EXAMPLE"
-=======
 .SH "EXAMPLES"
->>>>>>> caabcecd
+
 An example of converting all double precision numbers to single
 precision in a NEMO file:
 .nf
@@ -112,7 +109,7 @@
 .fi
 
 .SH "TLDR"
-<<<<<<< HEAD
+
 list brief contents of a binary structured file
 
 % tsf {{path/to/file}}
@@ -120,7 +117,7 @@
 list more
 
 % tsf {{path/to/file}}
-=======
+
 - Show contents of a binary structured file in brief format
 
 tsf {{file}}
@@ -128,7 +125,7 @@
 - Show contents of a binary structured file, showing all lines, and in full precision
 
 tsf {{file}} True allline=t
->>>>>>> caabcecd
+
 
 .SH "BUGS"
 The algorithm for implementing \fBmaxline\fP is crude.
