--- conflicted
+++ resolved
@@ -128,13 +128,8 @@
 
 .SH "SLURM"
 
-<<<<<<< HEAD
-slurm is a popular package you will find on HPC systems. See also \fIsbatch_nemo(8NEMO)\fP
-for some NEMO specific usage examples.
-=======
 slurm is a popular package you will find on large computer clusters. See also
 \fIsbatch_nemo.sh(8NEMO)\fP for a helper script in NEMO to use slurm.
->>>>>>> 25734502
 
 .SH "TABLES"
 
@@ -147,11 +142,7 @@
 
 
 .SH "SEE ALSO"
-<<<<<<< HEAD
 nemo(1NEMO), bench(5NEMO), table(5NEMO), tcppipe(1NEMO), sbatch_nemo(8NEMO),
-=======
-nemo(1NEMO), bench(5NEMO), table(5NEMO), tcppipe(1NEMO), \fIsbatch_nemo(8NEMO)\fP,
->>>>>>> 25734502
 tee(1), pee(1), netcat(1), zrun(1), parallel(1), sponge(1), vipe(1)
 
 .SH "AUTHOR"
