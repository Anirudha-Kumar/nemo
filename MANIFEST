--- conflicted
+++ resolved
@@ -5,11 +5,5 @@
   README.md                  Quick info on NEMO and where to continue reading
   README.install             Installation instructions
   VERSION                    major.minor.patch - see src/scripts/version
-<<<<<<< HEAD
   nemo_start.sh.in           Startup  for bourne shell
-  nemo_start.csh.in          Startup  for C shell
-
-=======
-  nemo_start.sh              Startup  for bourne shell
-  nemo_start.csh             Startup  for C shell
->>>>>>> 10b2d613
+  nemo_start.csh.in          Startup  for C shell