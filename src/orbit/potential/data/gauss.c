/*
 * gauss.c:  (spherical) gauss potential
 *
 *      19-mar-2021    spring break in covid time... while reading Cappellari 2002
<<<<<<< HEAD
 *                     https://ui.adsabs.harvard.edu/abs/2002MNRAS.333..400C
=======
 *
>>>>>>> 6fc87a1a
 */

/*CTEX
 *	{\bf potname=gauss
 *       potpars={\it $\Omega,M,\sigma,p,q$}}
 *
 *  Gauss potential (e.g. Cappellari 2002 from the MGE formalism).  For the spherical case:
 *
 * $$
 *    \rho = { M \over {(\sigma \sqrt{2\pi})}^3  }   e^{- {R^2}\over{2\sigma^2}}
 * $$
 *
 * $$
 *    \Phi = -  {  M  \over R } erf({ {R}\over{\sigma\sqrt{2}}})
 * $$
 */


// benchmark:
// /usr/bin/time potccd ccd1.pot gauss 0,1,1,1,0.1 x=-5:5:0.1 y=-5:5:0.1 z=-5:5:0.1
// #   6.87user 0.01system 0:06.88elapsed 99%CPU
// /usr/bin/time potccd ccd1.den gauss 0,1,1,1,0.1 x=-5:5:0.1 y=-5:5:0.1 z=-5:5:0.1 mode=den dr=0.001 nder=2
// #  48.23user 0.01system 0:48.28elapsed 99%CPU 
  
#include <stdinc.h>
 
local double omega = 0.0;
local double g_mass = 1.0;
local double g_sigma = 1.0;
local double g_q = 1.0;   // discarded, but we do allow oblate
local double g_p = 1.0;
local double accuracy = 1e-7;
local int    g_debug = 0;
local int    need_warning = 1;

local double r2,z2,s2,s3,eps,del;

#define MAX_STEPS 32

local double romberg(double (*f)(double), double a, double b, size_t max_steps, double acc);

// function needed to integrate (between 0 and 1) in order to get the potential an oblate MGE for given (r2,z2,eps)
local double oblate(double t) {
  return exp(-t*t*(r2+z2/(1-eps*t*t))/(2*s2)) / sqrt(1-eps*t*t);
}

void inipotential (int *npar, double *par, string name)
{
    int n;

    n = *npar;
    if (n>0) omega   = par[0];
    if (n>1) g_mass  = par[1];
    if (n>2) g_sigma = par[2];
    if (n>3) g_p     = par[3];
    if (n>4) g_q     = par[4];
    if (n>5) warning("gauss: npar=%d only up to 5 parameters accepted",n);

    dprintf (1,"INIPOTENTIAL Gauss: \n");
    dprintf (1,"  Parameters : Pattern Speed = %f\n",omega);
    dprintf (1,"  mass, sigma, p, q = %f %f %f %f\n",g_mass,g_sigma,g_p,g_q);
	
    par[0] = omega;
    s2 = sqrt(2);
    s3 = sqrt(PI);
    del = 1 - g_p*g_p;
    eps = 1 - g_q*g_q;

    if (eps > 0 && g_p < 1) error("potname gauss: triaxial case not implemented");

}


void potential_double(int *ndim,double *pos,double *acc,double *pot,double *time)
{
  double r, tmp, x;

  if (eps>0) {   // oblate case in the z=0 plane
    r2 = pos[0]*pos[0] + pos[1]*pos[1];
    z2 = pos[2]*pos[2];
    *pot = -g_mass / g_sigma * sqrt(2/PI) * romberg(oblate,0.0,1.0,30,accuracy);
    if (need_warning) {
      warning("gauss.c: oblate q=%g case has no forces computed yet, only potential",g_q);
      need_warning = 0;
    }
    acc[0] = acc[1] = acc[2] = 0;
    return;
  }

  // below is the spherical case

  r2 = pos[0]*pos[0] + pos[1]*pos[1] + pos[2]*pos[2];

  if (r2 == 0) {
    *pot = -g_mass / g_sigma * sqrt(2/PI);
    acc[0] = acc[1] = acc[2] = 0;
    return;
  }

  r = sqrt(r2);
  x = r/(s2*g_sigma);

  tmp = erf(x) / r;
    
  *pot = -g_mass * tmp;

  tmp = tmp - s2*exp(-x*x)/g_sigma/s3;
  tmp = -tmp * g_mass/r2;
  
  acc[0] = tmp*pos[0];
  acc[1] = tmp*pos[1];
  acc[2] = tmp*pos[2];
}

/* adapted from https://en.wikipedia.org/wiki/Romberg's_method */
 
local void dump_row(size_t i, double *R) {
  printf("R[%2zu] = ", i);
  for (size_t j = 0; j <= i; ++j)
    printf("%f ", R[j]);
  printf("\n");
}
 

local double romberg(double (*f)(double), double a, double b, size_t max_steps, double acc) {
  double R1[MAX_STEPS], R2[MAX_STEPS];  // buffers
  double *Rp = &R1[0], *Rc = &R2[0];    // Rp is previous row, Rc is current row
  double h = (b-a);                     // step size
  Rp[0] = (f(a) + f(b))*h*.5;           // first trapezoidal step

  if (g_debug) dump_row(0, Rp);
  
  for (size_t i = 1; i < max_steps; ++i) {
    h /= 2.;
    double c = 0;
    size_t ep = 1 << (i-1); //2^(n-1)
    for (size_t j = 1; j <= ep; ++j) {
      c += f(a+(2*j-1)*h);
    }
    Rc[0] = h*c + .5*Rp[0]; //R(i,0)

    for (size_t j = 1; j <= i; ++j) {
      double n_k = pow(4, j);
      Rc[j] = (n_k*Rc[j-1] - Rp[j-1])/(n_k-1); // compute R(i,j)
    }

    // Dump ith row of R, R[i,i] is the best estimate so far
    if (g_debug) dump_row(i, Rc);

    if (i > 1 && fabs(Rp[i-1]-Rc[i]) < acc) {
      return Rc[i-1];
    }

    // swap Rn and Rc as we only need the last row
    double *rt = Rp;
    Rp = Rc;
    Rc = rt;
  }
  return Rp[max_steps-1]; // return our best guess
}<|MERGE_RESOLUTION|>--- conflicted
+++ resolved
@@ -2,11 +2,8 @@
  * gauss.c:  (spherical) gauss potential
  *
  *      19-mar-2021    spring break in covid time... while reading Cappellari 2002
-<<<<<<< HEAD
  *                     https://ui.adsabs.harvard.edu/abs/2002MNRAS.333..400C
-=======
  *
->>>>>>> 6fc87a1a
  */
 
 /*CTEX
