--- conflicted
+++ resolved
@@ -7,11 +7,7 @@
     exit 0
 fi
 
-<<<<<<< HEAD
 log=$NEMO/tmp/nemobench.log              # per NEMO
-=======
-   
->>>>>>> 5393008e
 log=/tmp/nemobench$$.log                 # per process
 log=/tmp/nemobench.log                   # global
 log=$XDG_RUNTIME_DIR/nemobench.log       # per session
