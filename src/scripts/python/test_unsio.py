--- conflicted
+++ resolved
@@ -15,19 +15,18 @@
 myfile="p100" 
 
 my_in=uns_in.CUNS_IN(myfile,"all")
-#my_in=uns_in.CUNS_IN(myfile)
 
 print(my_in.getFileStructure())
 
 #
 # Reading Loop
 #
-<<<<<<< HEAD
+
 while my_in.nextFrame(): 
-  s1,pos=my_in.getData("stars","pos")
-=======
-while my_in.nextFrame(): # load first snapshot
-  s1,pos=my_in.getData("all","pos")
->>>>>>> 0751abde
-  s2,timex=my_in.getData("time")
-  print("Time=%g %d %d %s" % (timex,s1,s2,str(pos.shape)))+  s1,pos   = my_in.getData("all","pos")
+  s2,timex = my_in.getData("time")
+  n1 = len(pos)
+  nbody = n1//3                         #   why not something like this my_in.getData("nbody")
+  pos=pos.reshape(nbody,3)
+  print("Time=%g %d %d %s" % (timex,s1,s2,str(pos.shape)))
+  print("Pos[0]: %s" % str(pos[0]))