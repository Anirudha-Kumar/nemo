--- conflicted
+++ resolved
@@ -41,12 +41,8 @@
     "bench=1\n           How many times to run benchmark",
     "mode=-1\n           Mode how much to process the SDFITS files (-1 means all)",
     "datadim=2\n         1: DATA[nrows*nchan]   2: DATA[nrows][nchan]",
-<<<<<<< HEAD
-    "VERSION=0.9h\n      2-may-2023 PJT",
-=======
     "tab=\n              If given, produce tabular output (datadim=1 or 2 only)",
     "VERSION=1.1\n       18-oct-2023 PJT",
->>>>>>> 612072fb
     NULL,
 };
 
