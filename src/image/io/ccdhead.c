--- conflicted
+++ resolved
@@ -15,21 +15,13 @@
 
 string defv[] = {
   "in=???\n       Input image filename",
-<<<<<<< HEAD
   "scale=1\n      scale for cdelt, beam (3600 for fits images)",
-  "VERSION=1.5\n  24-nov-2022 PJT",
-=======
-  "VERSION=1.5\n  18-nov-2022 PJT",
->>>>>>> e69ceeb6
+  "VERSION=1.5\n  18-dec-2022 PJT",
   NULL,
 };
 
 string usage="print out image header";
 
-<<<<<<< HEAD
-
-=======
->>>>>>> e69ceeb6
 void aminmax(real xm, real xr, real dx, int n, real *xmin, real *xmax) {
   *xmin = xm - (xr+0.5)*dx;
   *xmax = xm + (n-0.5-xr)*dx;
@@ -87,10 +79,6 @@
     printf("MinMax:    %g %g\n", MapMin(iptr), MapMax(iptr));
     if (Unit(iptr))    printf("Unit:      %s\n", Unit(iptr));
     if (Object(iptr))  printf("Object:    %s\n", Object(iptr));
-<<<<<<< HEAD
-=======
     printf("Restfreq:  %f\n", Restfreq(iptr));
-
->>>>>>> e69ceeb6
 }
 
