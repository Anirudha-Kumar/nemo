/* 
 *  CCDPLOT: display an image in contour/gray-scale format 
 *
 *	30-jun-87  V1.0 created from CCD as separate module		PJT
 * 	 6-jul-87  V1.2 (does read image(5) files, order keywords optimized for cnt/gray  PJT
 *	 7-jul-87  V1.3 allow matrix size and plot size different
 *	 8-jul-87  V1.4 proper cell position definition (in the middle) PJT
 *	 1-jun-88  V2.0 rename programname look -> ccdplot	PJT
 *			also new filestruct, although code same
 *	31-jan-88  V2.1 axes names from header  PJT
 *			added headline= keyword and 
 *	 1-nov-90  V2.2 drange -> nemoindp, helpvec
 *      12-jan-92  V2.3 greyscale level info in plot header     PJT
 *	23-aug-92  V2.4 new version of contour() with lineto()  PJT
 *	 6-may-95  V2.5 minor fix
 *	22-feb-97  V2.5a support for SINGLEPREC			pjt
 *	 5-dec-99  V2.6 optional compilation with new pl_contour()	PJT
 *	 3-nov-00  V2.7 added blankval=		PJT
 * 	 7-may-01     a cleaned up some superfluous #define's	PJT
 *      19-feb-02  V2.8 added ltype=				pjt
 *      16-mar-05  V3.0 loop over all images if more found      PJT
 *                     a   added blankval to the new pl_matrix routine    PJT
 *      23-aug-18  V3.1  xscale,yscale,xlab,ylab                          PJT
 *       1-apr-22  V3.3  add fraction of peak contour
 *	
 */

/* TO DO:
 *	sort input contours before plotting, now they have to be in order
 *	If used on a cube, can only plot first plane
 *	allow color input, use the color tables in $NEMODAT/lut
 *
 * BUGS:
 *	plotting subregions using xrange,yrange does not work
 */
  
#include <stdinc.h>
#include <getparam.h>
#include <vectmath.h>
#include <filestruct.h>
#include <image.h>
#include <yapp.h>
#include <axis.h>

string defv[] = {
	"in=???\n	input filename ",
	"contour=\n	contour levels ",
	"gray=\n	have gray scale ? (t/f) ",
	"mmin=\n	plot min for grayscale",
	"mmax=\n	plot max for grayscale [autoscale]",
	"power=1.0\n	power of transfer function ",
	"xrange=\n	range in x to plot -- BUG -- don't use ",
	"yrange=\n	range in y to plot -- BUG -- don't use ",
	"headline=\n	optional header above plot ",
	"tab=\n		table of contour segments",
	"format=%g\n	Format for above table",
	"cmode=0\n	Contour mode (0=orginal 1=pgplot)",
	"blankval=\n	if used, use this as blankval",
	"ltype=\n	width and type for contour",
	"xlab=\n	(override) Label along X-axis",
	"ylab=\n	(override) Label along Y-axis",
	"xscale=1\n     Scale all X values by this",
	"yscale=1\n     Scale all Y values by this",
<<<<<<< HEAD
	"abs=t\n        Absolute coordinates?",
	"VERSION=3.2b\n	13-apr-2022 PJT",
=======
	"relative=f\n   Contour levels fraction relative to peak?",
	"VERSION=3.3\n	1-apr-2022 PJT",
>>>>>>> 4bce7de7
	NULL,
};

string usage = "display an image using contours and/or gray-scales";

string cvsid = "$Id$";

#define UNDEF HUGE

string	infile;				/* input file */
stream  instr;
stream  tabstr=NULL;

real    mmin,mmax;			/* maximum in map */
bool    Qrel;

bool    gray;
real    power;


imageptr iptr=NULL;			/* will be allocated dynamically */
int    nx,ny,nz,nsize;			/* size of matrix as allocated "" */
real   origin[2];			/* from header: in sky coordinates */
real xsize,ysize,size;		        /* frame dimension */
real xmin,ymin,dx,dy,cell;		/* frame dimensions */
real blankval;                          /* blank value */
real xscale, yscale;

#define MCNTVAL	100			/* maximum contour levels */
string cntstr;				/* string of contour levels */
real cntvali[MCNTVAL];			/* contour levels - as input*/ 
real cntval[MCNTVAL];                   /* contour levels - used (abs/rel) */
int ncntval;				/* actual number of contours */

real xplot[2],   yplot[2];		/* ranges in plot variables */

string xlab=NULL, ylab=NULL;
char   xlabel[80], ylabel[80];              
char   plabel[80], clabel[80], glabel[80], tlabel[80];
string headline;			/* extra label */
char   format4[100];
int    cmode;
int    lwidth=0, ltype=0;
bool   Qabs;

local real xtrans(real), ytrans(real);
void lineto(real, real, real, real);

extern int contour(real*, int, int, real*, int, real, real, real, real, proc);
extern void contour_setdef(int, real);

void setrange(real *rval, string exp);
void setparams(void);
void plot_map(void);
void lineto(real x1, real y1, real x2, real y2);
void fix_wcs(imageptr iptr, bool Qabs);

void nemo_main()
{
  int n = 0;
  setparams();                    /* set globals */

  instr = stropen (infile, "r");
  plinit ("***", 0.0, 20.0, 0.0, 20.0);       /* init yapp */
  while (read_image(instr,&iptr)) {   /* loop while more images found */
    fix_wcs(iptr,Qabs);
    dprintf(1,"Time= %g MinMax= %g %g\n",Time(iptr),MapMin(iptr),MapMax(iptr));
    nx=Nx(iptr);			
    ny=Ny(iptr);
    nz=Nz(iptr);
    if (nz > 1) error("Cannot handle 3D images [%d,%d,%d]",nx,ny,nz);
    xmin=Xmin(iptr);
    ymin=Ymin(iptr);
    if (Axis(iptr) == 1) {
      xmin -= Xref(iptr)*Dx(iptr)*xscale;
      ymin -= Yref(iptr)*Dy(iptr)*yscale;
      dprintf(0,"axis=1:   new xmin,ymin=%g %g\n", xmin,ymin);
    }
    dx=Dx(iptr) * xscale;
    dy=Dy(iptr) * yscale;
    xsize = nx * dx;
    ysize = ny * dy;
    if (n>0) {
      sleep(1);
      plframe();
    }
    plot_map();                                 /* plot the map */
    n++;
  }
  plstop();                                   /* end of yapp */
  strclose(instr);
}	


void setrange(real *rval, string rexp)
{
    char  *cptr;
	
    cptr = strchr(rexp, ':');
    if (cptr != NULL) {
        rval[0] = atof(rexp);
        rval[1] = atof(cptr+1);
    } else {
        rval[0] = 0.0;
        rval[1] = atof(rexp);
    } 
}

void setparams()
{
	string  tmpstr;

	infile = getparam ("in");

	cntstr = getparam ("contour");	/* get contour levels */
	if (*cntstr==0) {
/*	    ncntval = 0;	     this will cause a grayscale plot */
	    gray=TRUE;
	} else {
	    ncntval = nemoinpr(getparam("contour"),cntvali,MCNTVAL);
	    tmpstr = getparam("gray");
	    if (*tmpstr==0)
	    	gray=FALSE;
	    else
	    	gray=getbparam("gray");
	}

	if (hasvalue("mmin"))
		mmin = getdparam("mmin");	
	else
		mmin = UNDEF;

	if (hasvalue("mmax"))
		mmax = getdparam("mmax");
	else
		mmax= UNDEF;
		
	power=getdparam("power");

	if (hasvalue("xrange"))
		setrange(xplot,getparam("xrange"));
	else
		xplot[0] = xplot[1] = UNDEF;
		
	if (hasvalue("yrange"))
		setrange(yplot,getparam("yrange"));
	else
		yplot[0] = yplot[1] = UNDEF;
			
        headline = getparam("headline");
        if (hasvalue("tab")) {
            tabstr = stropen(getparam("tab"),"w");
	    tmpstr = getparam("format");
            sprintf(format4,"%s %s %s %s\n",tmpstr,tmpstr,tmpstr,tmpstr);
	}
	cmode = getiparam("cmode");
	if (hasvalue("blankval")) {
	  blankval = getrparam("blankval");
	  contour_setdef(1,blankval);
	} else
	  blankval = -999.9; /* only relevant for greyscale now , use NaN ?? */
			   
	if (hasvalue("ltype")) {
            lwidth = getiparam("ltype");
            /* oops, skip ltype for now */
        }
	xscale = getrparam("xscale");
	yscale = getrparam("yscale");
	if (hasvalue("xlab")) xlab = getparam("xlab");
	if (hasvalue("ylab")) ylab = getparam("ylab");
<<<<<<< HEAD
	Qabs = getbparam("abs");
            
=======
	Qrel = getbparam("relative");
>>>>>>> 4bce7de7
}

void fix_wcs(imageptr iptr, bool Qabs)
{
  if (Qabs) return;
  // make relative coords with (0,0) at the center
  // also assume (but should check ctype) an astronomical WCS
  real xmin = Xmin(iptr);
  real ymin = Ymin(iptr);

  Xmin(iptr) = Ymin(iptr) = 0.0;
  
}

void plot_map ()
{
    real m_range, dcm;
    real m_min, m_max;
    int  i;

    nsize = Nx(iptr);           /* old method forced square .. */			
    cell = Dx(iptr) * xscale;   /* and forced so for gray scale due to LW mem-problems */
    size = nsize*cell;
    
    m_min = MapMin(iptr);	/* get min- and max from header */
    m_max = MapMax(iptr);
    dprintf (1,"Min and max in map from map-header are: %f %f\n",m_min,m_max);
 
    if (mmax==UNDEF)	/* reset default autoscales to user supplied if necessary */
	mmax=m_max;
    if (mmin==UNDEF)
    	mmin=m_min;
    m_range = mmax-mmin;
    if (m_range==0) {
    	mmax=mmin+1.0;
	if (gray) warning("%g; Plot-range was zero, mmax increased by 1",mmin);
    }
        
    dprintf(1,"User reset Min and max are: %f %f\n",mmin,mmax);
    dprintf(0,"Image minmax: %g %g\n",mmin,mmax);

    
    sprintf (plabel,"File: %s",infile);			/* filename */
    sprintf (clabel,"Contours: %s [%s]",cntstr, Qrel ? "rel" : "abs");    /* contour levels */
    sprintf (glabel,"Gray MinMax: %g %g",mmin,mmax);    /* grey scale minmax */
    sprintf (tlabel,"Time: %g",Time(iptr));             /* time of orig snapshot */

	/* set scales and labels along axes */
    if (xplot[0]==UNDEF || xplot[1]==UNDEF) {
        xplot[0] = Xmin(iptr) - 0.5*Dx(iptr) - Xref(iptr)*Dx(iptr);         // @todo axis=1
    	xplot[1] = xplot[0] + Nx(iptr)*Dx(iptr) - Xref(iptr)*Dx(iptr);
    	xplot[0] *= xscale;
    	xplot[1] *= xscale;
    }
    if (xlab != NULL)
        strncpy(xlabel,xlab,80);
    else if (Namex(iptr))
        strncpy(xlabel,Namex(iptr),80);
    else
        strcpy (xlabel,"");

    if (yplot[0]==UNDEF || yplot[1]==UNDEF) {
    	yplot[0] = Ymin(iptr) - 0.5*Dy(iptr)- Yref(iptr)*Dy(iptr);     // @todo axis=1
    	yplot[1] = yplot[0] + Ny(iptr)*Dy(iptr) - Yref(iptr)*Dy(iptr);
    	yplot[0] *= yscale;
    	yplot[1] *= yscale;
	
    }
    if (ylab != NULL)
        strncpy(ylabel,ylab,80);
    else if (Namey(iptr))
        strncpy(ylabel,Namey(iptr),80);
    else
        strcpy (ylabel,"");
	
    dprintf (1,"Plotting area x=%f:%f y=%f:%f\n",
    	xplot[0], xplot[1], yplot[0], yplot[1]);

    if (gray) {		
				/* gray-scale */
       dcm = Dx(iptr) / (xplot[1]-xplot[0]) * 16.0 * xscale;
       pl_matrix (Frame(iptr), nx, ny, 
		  xtrans(Xmin(iptr)), ytrans(Ymin(iptr)), dcm , mmin, mmax, power, blankval);
           /*  color_bar (100.0,500.0,32);  */
    }

    if (Qrel)
       for (i=0; i<ncntval; i++)  cntval[i] = cntvali[i] * mmax;      
    else
       for (i=0; i<ncntval; i++)  cntval[i] = cntvali[i];
      
     		/* OLD ROUTINE, has to call relocate/frame ---> plcontour */
    plltype(lwidth,ltype);
    if (cmode==0) 
        contour (Frame(iptr),nx,ny,cntval,ncntval,          /*  @todo  scaling not correct, see xplot/yplot[] */
		 Xmin(iptr) - Xref(iptr)*Dx(iptr)*xscale,
		 Ymin(iptr) - Yref(iptr)*Dy(iptr)*yscale,
		 Xmin(iptr)+(Nx(iptr)-Xref(iptr)-1)*Dx(iptr)*xscale,
		 Ymin(iptr)+(Ny(iptr)-Yref(iptr)-1)*Dy(iptr)*yscale, lineto);
    
    else if (cmode==1)
         pl_contour (Frame(iptr),nx,ny,ncntval,cntval);
    plltype(1,1);

	/* draw axes and their labels */
    xaxis ( 2.0, 2.0, 16.0, xplot, -7, xtrans,  xlabel);
    xaxis ( 2.0,18.0, 16.0, xplot, -7, xtrans,  NULL);
    yaxis ( 2.0, 2.0, 16.0, yplot, -7, ytrans, ylabel);
    yaxis (18.0, 2.0, 16.0, yplot, -7, ytrans, NULL);

    pltext (plabel,2.0,18.4, 0.32, 0.0);	/* plot header with file name */
    pltext (clabel,2.0,19.0, 0.32, 0.0);        /* plot header with contour levels */
    pltext (glabel,2.0,19.6, 0.32, 0.0);        /* plot header with greyscale info */
    pltext (tlabel,10.0,19.6,0.32, 0.0);        /* time info */

    pljust(1);
    pltext (headline,10.0,18.4, 0.26, 0.0);     /* plot extra user suplied header */
    pljust(-1);
}

#if 0
color_bar(xmin, xmax, ncolors)	/* should go to yapp */
real xmin, xmax;
int ncolors;
{
	int i;
	real graylevel, x;
	char line[200];

	dx = (xmax-xmin)/ncolors;
	x = xmin;
	graylevel = 0.0;
	for (i=0; i<ncolors; i++) {

		vec_paint (x,50.0,dx,graylevel);
		x += dx;
	}
	sprintf (line,"%.1f %.1f mt %.1f %.1f lt s",xmin,45.0,xmax,45.0);
	vec_write (line);
}
#endif

/*********** SOME LOCAL UTILITIES , PLOTTING ANDSO ***********/
/* some functions for yapp-plotting */

local real xtrans(real x)
{
    return 2.0 + 16.0*(x-xplot[0])/(xplot[1]-xplot[0]) ;
}


local real ytrans(real y)	/* upper panel: mass surface density */
{
    return 2.0 + 16.0*(y-yplot[0])/(yplot[1]-yplot[0]) ;
}

void lineto(real x1, real y1, real x2, real y2)
{
    if (tabstr) fprintf(tabstr,format4,x1,y1,x2,y2);

    plmove (xtrans(x1),ytrans(y1));
    plline (xtrans(x2),ytrans(y2));
}
					<|MERGE_RESOLUTION|>--- conflicted
+++ resolved
@@ -61,13 +61,8 @@
 	"ylab=\n	(override) Label along Y-axis",
 	"xscale=1\n     Scale all X values by this",
 	"yscale=1\n     Scale all Y values by this",
-<<<<<<< HEAD
-	"abs=t\n        Absolute coordinates?",
-	"VERSION=3.2b\n	13-apr-2022 PJT",
-=======
-	"relative=f\n   Contour levels fraction relative to peak?",
-	"VERSION=3.3\n	1-apr-2022 PJT",
->>>>>>> 4bce7de7
+	"abs=t\n        Absolute WCS coordinates? (vs. relative)",
+	"VERSION=3.2c\n	4-may-2022 PJT",
 	NULL,
 };
 
@@ -82,7 +77,6 @@
 stream  tabstr=NULL;
 
 real    mmin,mmax;			/* maximum in map */
-bool    Qrel;
 
 bool    gray;
 real    power;
@@ -238,12 +232,7 @@
 	yscale = getrparam("yscale");
 	if (hasvalue("xlab")) xlab = getparam("xlab");
 	if (hasvalue("ylab")) ylab = getparam("ylab");
-<<<<<<< HEAD
 	Qabs = getbparam("abs");
-            
-=======
-	Qrel = getbparam("relative");
->>>>>>> 4bce7de7
 }
  
@@ -290,7 +279,7 @@
      
     sprintf (plabel,"File: %s",infile);			/* filename */
-    sprintf (clabel,"Contours: %s [%s]",cntstr, Qrel ? "rel" : "abs");    /* contour levels */
+    sprintf (clabel,"Contours: %s [%s]",cntstr, Qabs ? "abs" : "rel");    /* contour levels */
     sprintf (glabel,"Gray MinMax: %g %g",mmin,mmax);    /* grey scale minmax */
     sprintf (tlabel,"Time: %g",Time(iptr));             /* time of orig snapshot */
 
@@ -333,10 +322,10 @@
            /*  color_bar (100.0,500.0,32);  */
     }
 
-    if (Qrel)
-       for (i=0; i<ncntval; i++)  cntval[i] = cntvali[i] * mmax;      
+    if (Qabs)
+      for (i=0; i<ncntval; i++)  cntval[i] = cntvali[i];
     else
-       for (i=0; i<ncntval; i++)  cntval[i] = cntvali[i];
+      for (i=0; i<ncntval; i++)  cntval[i] = cntvali[i] * mmax;
       
      		/* OLD ROUTINE, has to call relocate/frame ---> plcontour */
     plltype(lwidth,ltype);
