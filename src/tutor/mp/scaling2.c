--- conflicted
+++ resolved
@@ -21,24 +21,14 @@
 
 string defv[] = {
     "umin=1\n             Starting value",
-<<<<<<< HEAD
     "umax=10000\n         sqrt of Ending value",   
     "umax2=0\n            Non-parallel loop, again sqrt of Ending value",
-    "VERSION=1.2\n        2-oct-2022 PJT",
-     NULL,
-};
-
-string usage="NEMO version of the OpenMP scaling program";
-=======
-    "umax=10000\n         sqrt of Ending",   
-    "umax2=0\n            Non-parallel loop",
     "iter=1\n             How many times to iterate and report timing",
-    "VERSION=1.3\n        31-aug-2022 PJT",
+    "VERSION=1.4\n        17-sep-2023 PJT",
      NULL,
 };
 
 string usage="NEMO version of the well scaled OpenMP scaling program";
->>>>>>> c23a58a0
 		 
 
 void nemo_main(void)
@@ -59,20 +49,9 @@
   while (niter--) {
     double sum=0.0;
 #pragma omp parallel for reduction(+:sum)
-<<<<<<< HEAD
-  for(uint64_t u=umin; u<umax; u++)
-    //sum+=1./(u*u);   //  1./u/u takes about 2x longer on intel
-    sum+=1./u/u;       //  1./u/u takes about 2x longer on intel but doesn't underflow
-  printf("sum=%g\n", sum);
-  if (umax2 > 0) {
-        sum=0.0;
-	umax = (uint64_t) umax2 * (uint64_t) umax2;
-	for(uint64_t u=umin; u<umax; u++)
-	    sum+=1./(u*u); 
-        printf("sum2=%g\n", sum);	
-=======
-    for(uint64_t u=umin; u<umax; u++)
+    for(uint64_t u=umin; u<umax; u++) 
       sum+=1./(u*u);   //  1./u/u takes about 2x longer on intel
+      //sum+=1./u/u;       //  1./u/u takes about 2x longer on intel but doesn't underflow
     if (Qshow) printf("sum=%g\n", sum);
     if (umax2 > 0) {
       sum=0.0;
@@ -85,8 +64,5 @@
     t1 = 60*cputime2(2);
     dprintf(0,"cputime: %d %g %g %g sec\n", niter+1, t0, t1, t1-t2);
     t2 = t1;
->>>>>>> c23a58a0
-  }
-  
-
+  } // niter
 }